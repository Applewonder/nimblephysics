## DART 6

<<<<<<< HEAD
### [DART 6.8.0 (20XX-XX-XX)](https://github.com/dartsim/dart/milestone/48?closed=1)

#### Changes

* Planning

  * Fixed linking error of FLANN by explicitly linking to lz4: [#1221](https://github.com/dartsim/dart/pull/1221)
=======
### [DART 6.7.2 (2019-01-17)](https://github.com/dartsim/dart/milestone/50?closed=1)

### Changes

* Build system

  * Fixed #1223 for the recursive case: [#1227](https://github.com/dartsim/dart/pull/1227)
  * Specified mode for find_package(): [#1228](https://github.com/dartsim/dart/pull/1228)
>>>>>>> 2b3e9ff9

#### Compilers Tested

* Linux

  * GCC (C++11): 5.4.0, 7.3.0, 8.2.0

* Linux (32-bit)

  * GCC (C++11): 5.4.0

* macOS

  * AppleClang (C++11): 9.1.0

### [DART 6.7.1 (2019-01-15)](https://github.com/dartsim/dart/milestone/49?closed=1)

#### Changes

* Build system

  * Ensure that imported targets of dependencies are always created when finding the dart package: [#1222](https://github.com/dartsim/dart/pull/1222)
  * Set components to not-found when their external dependencies are missing: [#1223](https://github.com/dartsim/dart/pull/1223)

#### Compilers Tested

* Linux

  * GCC (C++11): 5.4.0, 7.3.0, 8.2.0

* Linux (32-bit)

  * GCC (C++11): 5.4.0

* macOS

  * AppleClang (C++11): 9.1.0

### [DART 6.7.0 (2019-01-10)](https://github.com/dartsim/dart/milestone/45?closed=1)

#### Changes

* Build system

  * Fixed compilation warnings for newer versions of compilers: [#1177](https://github.com/dartsim/dart/pull/1177)
  * Changed to generate namespace headers without requiring *.hpp.in files: [#1192](https://github.com/dartsim/dart/pull/1192)
  * Dropped supporting Ubuntu Trusty and started using imported targets of dependencies: [#1212](https://github.com/dartsim/dart/pull/1212)

* Collision Detection

  * CollisionGroups will automatically update their objects when any changes occur to Skeletons or BodyNodes that they are subscribed to: [#1112](https://github.com/dartsim/dart/pull/1112)
  * Contact points with negative penetration depth will be ignored: [#1185](https://github.com/dartsim/dart/pull/1185)

* Math

  * Consolidated random functions into Random class: [#1109](https://github.com/dartsim/dart/pull/1109)

* Dynamics

  * Refactor constraint solver: [#1099](https://github.com/dartsim/dart/pull/1099), [#1101](https://github.com/dartsim/dart/pull/1101)
  * Added mimic joint functionality as a new actuator type: [#1178](https://github.com/dartsim/dart/pull/1178)
  * Added clone function to MetaSkeleton: [#1201](https://github.com/dartsim/dart/pull/1201)

* Optimization

  * Added multi-objective optimization with pagmo2 support: [#1106](https://github.com/dartsim/dart/pull/1106)

* GUI

  * Reorganized OpenGL and GLUT files: [#1088](https://github.com/dartsim/dart/pull/1088)
  * Added the RealTimeWorldNode to display simulations at real-time rates: [#1216](https://github.com/dartsim/dart/pull/1216)

* Misc

  * Updated Googletest to version 1.8.1: [#1214](https://github.com/dartsim/dart/pull/1214)

#### Compilers Tested

* Linux

  * GCC (C++11): 5.4.0, 7.3.0, 8.2.0

* Linux (32-bit)

  * GCC (C++11): 5.4.0

* macOS

  * AppleClang (C++11): 9.1.0

### [DART 6.6.2 (2018-09-03)](https://github.com/dartsim/dart/milestone/47?closed=1)

* Utils

  * Fixed checking file existence in DartResourceRetriever: [#1107](https://github.com/dartsim/dart/pull/1107)

### [DART 6.6.1 (2018-08-04)](https://github.com/dartsim/dart/milestone/46?closed=1)

* Utils

  * Added option to DartResourceRetriever to search from environment variable DART_DATA_PATH: [#1095](https://github.com/dartsim/dart/pull/1095)

* Examples

  * Fixed CMakeLists.txt of humanJointLimits: [#1094](https://github.com/dartsim/dart/pull/1094)

### [DART 6.6.0 (2018-08-02)](https://github.com/dartsim/dart/milestone/44?closed=1)

* Collision detection

  * Added voxel grid map: [#1076](https://github.com/dartsim/dart/pull/1076), [#1083](https://github.com/dartsim/dart/pull/1083)
  * Added heightmap support: [#1069](https://github.com/dartsim/dart/pull/1069)

### [DART 6.5.0 (2018-05-12)](https://github.com/dartsim/dart/milestone/41?closed=1)

* Common

  * Added LockableReference classes: [#1011](https://github.com/dartsim/dart/pull/1011)
  * Added missing \<vector\> to Memory.hpp: [#1057](https://github.com/dartsim/dart/pull/1057)

* GUI

  * Added FOV API to OSG viewer: [#1048](https://github.com/dartsim/dart/pull/1048)

* Parsers

  * Fixed incorrect parsing of continuous joints specified in URDF [#1064](https://github.com/dartsim/dart/pull/1064)

* Simulation

  * Added World::hasSkeleton(): [#1050](https://github.com/dartsim/dart/pull/1050)

* Misc

  * Fixed memory leaks in mesh loading: [#1066](https://github.com/dartsim/dart/pull/1066)

### [DART 6.4.0 (2018-03-26)](https://github.com/dartsim/dart/milestone/39?closed=1)

* Common

  * Added DART_COMMON_DECLARE_SMART_POINTERS macro: [#1022](https://github.com/dartsim/dart/pull/1022)
  * Added ResourceRetriever::getFilePath(): [#972](https://github.com/dartsim/dart/pull/972)

* Kinematics/Dynamics

  * Added relative Jacobian functions to MetaSkeleton: [#997](https://github.com/dartsim/dart/pull/997)
  * Added vectorized joint limit functions: [#996](https://github.com/dartsim/dart/pull/996)
  * Added lazy evaluation for shape's volume and bounding-box computation: [#959](https://github.com/dartsim/dart/pull/959)
  * Added IkFast support as analytic IK solver: [#887](https://github.com/dartsim/dart/pull/887)
  * Added TranslationalJoint2D: [#1003](https://github.com/dartsim/dart/pull/1003)
  * Fixed NaN values caused by zero-length normals in ContactConstraint: [#881](https://github.com/dartsim/dart/pull/881)
  * Extended BodyNode::createShapeNode() to accept more types of arguments: [#986](https://github.com/dartsim/dart/pull/986)

* Collision detection

  * Added FCL 0.6 support (backport of #873): [#936](https://github.com/dartsim/dart/pull/936)

* GUI

  * Added support of rendering texture images: [#973](https://github.com/dartsim/dart/pull/973)
  * Added OSG shadows: [#978](https://github.com/dartsim/dart/pull/978)

* Examples

  * Added humanJointLimits: [#1016](https://github.com/dartsim/dart/pull/1016)

* License

  * Added Personal Robotics Lab and Open Source Robotics Foundation as contributors: [#929](https://github.com/dartsim/dart/pull/929)

* Misc

  * Added World::create(): [#962](https://github.com/dartsim/dart/pull/962)
  * Added MetaSkeleton::hasBodyNode() and MetaSkeleton::hasJoint(): [#1000](https://github.com/dartsim/dart/pull/1000)
  * Suppressed -Winjected-class-name warnings from Clang 5.0.0: [#964](https://github.com/dartsim/dart/pull/964)
  * Suppressed -Wdangling-else warnings from GCC 7.2.0: [#937](https://github.com/dartsim/dart/pull/937)
  * Changed console macros to use global namespace resolutions: [#1010](https://github.com/dartsim/dart/pull/1010)
  * Fixed build with Eigen 3.2.1-3.2.8: [#1042](https://github.com/dartsim/dart/pull/1042)
  * Fixed various build issues with Visual Studio: [#956](https://github.com/dartsim/dart/pull/956)
  * Removed TinyXML dependency: [#993](https://github.com/dartsim/dart/pull/993)

### [DART 6.3.1 (2018-03-21)](https://github.com/dartsim/dart/milestone/42?closed=1)

* Build system

  * Removed an undefined cmake macro/function: [#1036](https://github.com/dartsim/dart/pull/1036)

* ROS support

  * Tweaked package.xml for catkin support: [#1027](https://github.com/dartsim/dart/pull/1027), [#1029](https://github.com/dartsim/dart/pull/1029), [#1031](https://github.com/dartsim/dart/pull/1031), [#1032](https://github.com/dartsim/dart/pull/1031), [#1033](https://github.com/dartsim/dart/pull/1033)

### [DART 6.3.0 (2017-10-04)](https://github.com/dartsim/dart/milestone/36?closed=1)

* Collision detection

  * Added a feature of disabling body node pairs to BodyNodeCollisionFilter: [#911](https://github.com/dartsim/dart/pull/911)

* Kinematics/Dynamics

  * Added setter and getter for WeldJointConstraint::mRelativeTransform: [#910](https://github.com/dartsim/dart/pull/910)

* Parsers

  * Improved SkelParser to read alpha value: [#914](https://github.com/dartsim/dart/pull/914)

* Misc

  * Changed not to use lambda function as an workaround for DART python binding: [#916](https://github.com/dartsim/dart/pull/916)

### [DART 6.2.1 (2017-08-08)](https://github.com/dartsim/dart/milestone/37?closed=1)

* Collision detection

  * Fixed collision checking between objects from the same body node: [#894](https://github.com/dartsim/dart/pull/894)

* Kinematics/Dynamics

  * Fixed transform of ScrewJoint with thread pitch: [#855](https://github.com/dartsim/dart/pull/855)

* Parsers

  * Fixed incorrect reading of <use_parent_model_frame> from SDF: [#893](https://github.com/dartsim/dart/pull/893)
  * Fixed missing reading of joint friction from URDF: [#891](https://github.com/dartsim/dart/pull/891)

* Testing

  * Fixed testing ODE collision detector on macOS: [#884](https://github.com/dartsim/dart/pull/884)
  * Removed redundant main body for each test source file: [#856](https://github.com/dartsim/dart/pull/856)

* Misc

  * Fixed build of dart-gui-osg that depends on the presence of OSG: [#898](https://github.com/dartsim/dart/pull/898)
  * Fixed build of examples and tutorials on macOS: [#889](https://github.com/dartsim/dart/pull/889)
  * Fixed missing overriding method OdePlane::isPlaceable(): [#886](https://github.com/dartsim/dart/pull/886)
  * Replaced use of enum by static constexpr: [#852](https://github.com/dartsim/dart/pull/852), [#904](https://github.com/dartsim/dart/pull/904)

### [DART 6.2.0 (2017-05-15)](https://github.com/dartsim/dart/milestone/30?closed=1)

* Common

  * Added Factory class and applied it to collision detection creation: [#864](https://github.com/dartsim/dart/pull/864)
  * Added readAll() to Resource and ResourceRetriever: [#875](https://github.com/dartsim/dart/pull/875)

* Math

  * Added accessors for diameters and radii of EllipsoidShape, and deprecated EllipsoidShape::get/setSize(): [#829](https://github.com/dartsim/dart/pull/829)
  * Fixed Lemke LCP solver (#808 for DART 6): [#812](https://github.com/dartsim/dart/pull/812)

* Collision Detection

  * Added support of ODE collision detector: [#861](https://github.com/dartsim/dart/pull/861)
  * Fixed incorrect collision filtering of BulletCollisionDetector: [#859](https://github.com/dartsim/dart/pull/859)

* Simulation

  * Fixed World didn't clear collision results on reset: [#863](https://github.com/dartsim/dart/pull/863)

* Parsers

  * Fixed incorrect creation of resource retriever in SkelParser and SdfParser: [#847](https://github.com/dartsim/dart/pull/847), [#849](https://github.com/dartsim/dart/pull/849)

* GUI

  * Added MotionBlurSimWindow: [#840](https://github.com/dartsim/dart/pull/840)
  * Improved MultiSphereShape rendering in GLUT renderer: [#862](https://github.com/dartsim/dart/pull/862)
  * Fixed incorrect parsing of materials and normal scaling from URDF: [#851](https://github.com/dartsim/dart/pull/851)
  * Fixed the OSG renderer not rendering collision geometries: [#851](https://github.com/dartsim/dart/pull/851)
  * Fixed that GUI was rendering white lines with nvidia drivers: [#805](https://github.com/dartsim/dart/pull/805)

* Misc

  * Added createShared() and createUnique() pattern: [#844](https://github.com/dartsim/dart/pull/844)
  * Added Skeleton::getRootJoint(): [#832](https://github.com/dartsim/dart/pull/832)
  * Added CMake targets for code formatting using clang-format: [#811](https://github.com/dartsim/dart/pull/811), [#817](https://github.com/dartsim/dart/pull/817)
  * Renamed MultiSphereShape to MultiSphereConvexHullShape: [#865](https://github.com/dartsim/dart/pull/865)
  * Modified the member function names pertain to lazy evaluation to be more relevant to their functionalities: [#833](https://github.com/dartsim/dart/pull/833)

* Tutorials & Examples

  * Allowed tutorials and examples to be built out of DART source tree: [#842](https://github.com/dartsim/dart/pull/842)
  * Fixed tutorialDominoes-Finished that didn't work with the latest DART: [#807](https://github.com/dartsim/dart/pull/807)

### DART 6.1.2 (2017-01-13)

* Dynamics

  * Fixed bug of ContactConstraint with kinematic joints: [#809](https://github.com/dartsim/dart/pull/809)

* Misc

  * Fixed that ZeroDofJoint::getIndexInTree was called: [#818](https://github.com/dartsim/dart/pull/818)

### DART 6.1.1 (2016-10-14)

* Build

  * Modified to build DART without SIMD options by default: [#790](https://github.com/dartsim/dart/pull/790)
  * Modified to build external libraries as separately build targets: [#787](https://github.com/dartsim/dart/pull/787)
  * Modified to export CMake target files separately per target: [#786](https://github.com/dartsim/dart/pull/786)

* Misc

  * Updated lodepng up to version 20160501: [#791](https://github.com/dartsim/dart/pull/791)

### DART 6.1.0 (2016-10-07)

* Collision detection

  * Added distance API: [#744](https://github.com/dartsim/dart/pull/744)
  * Fixed direction of contact normal of BulletCollisionDetector: [#763](https://github.com/dartsim/dart/pull/763)

* Dynamics

  * Added `computeLagrangian()` to `MetaSkeleton` and `BodyNode`: [#746](https://github.com/dartsim/dart/pull/746)
  * Added new shapes: sphere, capsule, cone, and multi-sphere: [#770](https://github.com/dartsim/dart/pull/770), [#769](https://github.com/dartsim/dart/pull/769), [#745](https://github.com/dartsim/dart/pull/745)
  * Changed base class of joint from SingleDofJoint/MultiDofJoint to GenericJoint: [#747](https://github.com/dartsim/dart/pull/747)

* Planning

  * Fixed incorrect linking to flann library: [#761](https://github.com/dartsim/dart/pull/761)

* Parsers

  * Added `sdf` parsing for `fixed` joint and `material` tag of visual shape: [#775](https://github.com/dartsim/dart/pull/775)
  * Added support of urdfdom_headers 1.0: [#766](https://github.com/dartsim/dart/pull/766)

* GUI

  * Added ImGui for 2D graphical interface: [#781](https://github.com/dartsim/dart/pull/781)

* Examples

  * Added osgAtlasSimbicon and osgTinkertoy: [#781](https://github.com/dartsim/dart/pull/781)

* Misc improvements and bug fixes

  * Added `virtual Shape::getType()` and deprecated `ShapeType Shape::getShapeType()`: [#725](https://github.com/dartsim/dart/pull/725)
  * Changed building with SIMD optional: [#765](https://github.com/dartsim/dart/pull/765), [#760](https://github.com/dartsim/dart/pull/760)
  * Fixed minor build and install issues: [#773](https://github.com/dartsim/dart/pull/773), [#772](https://github.com/dartsim/dart/pull/772)
  * Fixed Doxyfile to show missing member functions in API documentation: [#768](https://github.com/dartsim/dart/pull/768)
  * Fixed typo: [#756](https://github.com/dartsim/dart/pull/756), [#755](https://github.com/dartsim/dart/pull/755)

### DART 6.0.1 (2016-06-29)

* Collision detection

  * Added support of FCL 0.5 and tinyxml2 4.0: [#749](https://github.com/dartsim/dart/pull/749)
  * Added warnings for unsupported shape pairs of DARTCollisionDetector: [#722](https://github.com/dartsim/dart/pull/722)

* Dynamics

  * Fixed total mass is not being updated when bodies removed from Skeleton: [#731](https://github.com/dartsim/dart/pull/731)

* Misc improvements and bug fixes

  * Renamed `DEPRECATED` and `FORCEINLINE` to `DART_DEPRECATED` and `DART_FORCEINLINE` to avoid name conflicts: [#742](https://github.com/dartsim/dart/pull/742)
  * Updated copyright: added CMU to copyright holder, moved individual contributors to CONTRIBUTING.md: [#723](https://github.com/dartsim/dart/pull/723)

### DART 6.0.0 (2016-05-10)

* Common data structures

  * Added `Node`, `Aspect`, `State`, and `Properties`: [#713](https://github.com/dartsim/dart/pull/713), [#712](https://github.com/dartsim/dart/issues/712), [#708](https://github.com/dartsim/dart/pull/708), [#707](https://github.com/dartsim/dart/pull/707), [#659](https://github.com/dartsim/dart/pull/659), [#649](https://github.com/dartsim/dart/pull/649), [#645](https://github.com/dartsim/dart/issues/645), [#607](https://github.com/dartsim/dart/pull/607), [#598](https://github.com/dartsim/dart/pull/598), [#591](https://github.com/dartsim/dart/pull/591), [#531](https://github.com/dartsim/dart/pull/531)
  * Added mathematical constants and user-defined literals for radian, degree, and pi: [#669](https://github.com/dartsim/dart/pull/669), [#314](https://github.com/dartsim/dart/issues/314)
  * Added `ShapeFrame` and `ShapeNode`: [#608](https://github.com/dartsim/dart/pull/608)
  * Added `BoundingBox`: [#547](https://github.com/dartsim/dart/pull/547), [#546](https://github.com/dartsim/dart/issues/546)

* Kinematics

  * Added convenient functions for setting joint limits: [#703](https://github.com/dartsim/dart/pull/703)
  * Added more description on `InverseKinematics::solve()`: [#624](https://github.com/dartsim/dart/pull/624)
  * Added API for utilizing analytical inverse kinematics: [#530](https://github.com/dartsim/dart/pull/530), [#463](https://github.com/dartsim/dart/issues/463)
  * Added color property to `Marker`: [#187](https://github.com/dartsim/dart/issues/187)
  * Improved `Skeleton` to clone `State` as well: [#691](https://github.com/dartsim/dart/pull/691)
  * Improved `ReferentialSkeleton` to be able to add and remove `BodyNode`s and `DegreeOfFreedom`s to/from `Group`s freely: [#557](https://github.com/dartsim/dart/pull/557), [#556](https://github.com/dartsim/dart/issues/556), [#548](https://github.com/dartsim/dart/issues/548)
  * Changed `Marker` into `Node`: [#692](https://github.com/dartsim/dart/pull/692), [#609](https://github.com/dartsim/dart/issues/609)
  * Renamed `Joint::get/setLocal[~]` to `Joint::get/setRelative[~]`: [#715](https://github.com/dartsim/dart/pull/715), [#714](https://github.com/dartsim/dart/issues/714)
  * Renamed `PositionLimited` to `PositionLimitEnforced`: [#447](https://github.com/dartsim/dart/issues/447)
  * Fixed initialization of joint position and velocity: [#691](https://github.com/dartsim/dart/pull/691), [#621](https://github.com/dartsim/dart/pull/621)
  * Fixed `InverseKinematics` when it's used with `FreeJoint` and `BallJoint`: [#683](https://github.com/dartsim/dart/pull/683)
  * Fixed ambiguous overload on `MetaSkeleton::getLinearJacobianDeriv`: [#628](https://github.com/dartsim/dart/pull/628), [#626](https://github.com/dartsim/dart/issues/626)

* Dynamics

  * Added `get/setLCPSolver` functions to `ConstraintSolver`: [#633](https://github.com/dartsim/dart/pull/633)
  * Added `ServoMotorConstraint` as a preliminary implementation for `SERVO` actuator type: [#566](https://github.com/dartsim/dart/pull/566)
  * Improved `ConstraintSolver` to obey C++11 ownership conventions: [#616](https://github.com/dartsim/dart/pull/616)
  * Fixed segfualting of `DantzigLCPSolver` when the constraint dimension is zero: [#634](https://github.com/dartsim/dart/pull/634)
  * Fixed missing implementations in ConstrainedGroup: [#586](https://github.com/dartsim/dart/pull/586)
  * Fixed incorrect applying of joint constraint impulses: [#317](https://github.com/dartsim/dart/issues/317)
  * Deprecated `draw()` functions of dynamics classes: [#654](https://github.com/dartsim/dart/pull/654)

* Collision detection

  * Added `CollisionGroup` and refactored `CollisionDetector` to be more versatile: [#711](https://github.com/dartsim/dart/pull/711), [#704](https://github.com/dartsim/dart/pull/704), [#689](https://github.com/dartsim/dart/pull/689), [#631](https://github.com/dartsim/dart/pull/631), [#642](https://github.com/dartsim/dart/issues/642), [#20](https://github.com/dartsim/dart/issues/20)
  * Improved API for self collision checking options: [#718](https://github.com/dartsim/dart/pull/718), [#702](https://github.com/dartsim/dart/issues/702)
  * Deprecated `BodyNode::isColliding`; collision sets are moved to `CollisionResult`: [#694](https://github.com/dartsim/dart/pull/694), [#670](https://github.com/dartsim/dart/pull/670), [#668](https://github.com/dartsim/dart/pull/668), [#666](https://github.com/dartsim/dart/issues/666)

* Parsers

  * Added back VSK parser: [#602](https://github.com/dartsim/dart/pull/602), [#561](https://github.com/dartsim/dart/pull/561), [#254](https://github.com/dartsim/dart/issues/254)
  * Fixed segfault of `SdfParser` when `nullptr` `ResourceRetriever` is passed: [#663](https://github.com/dartsim/dart/pull/663)

* GUI features

  * Merged `renderer` namespace into `gui` namespace: [#652](https://github.com/dartsim/dart/pull/652), [#589](https://github.com/dartsim/dart/issues/589)
  * Moved `osgDart` under `dart::gui` namespace as `dart::gui::osg`: [#651](https://github.com/dartsim/dart/pull/651)
  * Fixed GlutWindow::screenshot(): [#623](https://github.com/dartsim/dart/pull/623), [#395](https://github.com/dartsim/dart/issues/395)

* Simulation

  * Fixed `World::clone()` didn't clone the collision detector: [#658](https://github.com/dartsim/dart/pull/658)
  * Fixed bug of `World` concurrency: [#577](https://github.com/dartsim/dart/pull/577), [#576](https://github.com/dartsim/dart/issues/576)

* Misc improvements and bug fixes

  * Added `make_unique<T>` that was omitted from C++11: [#639](https://github.com/dartsim/dart/pull/639)
  * Added missing `override` keywords: [#617](https://github.com/dartsim/dart/pull/617), [#535](https://github.com/dartsim/dart/pull/535)
  * Added gcc warning flag `-Wextra`: [#600](https://github.com/dartsim/dart/pull/600)
  * Improved memory management of `constraint` namespace: [#584](https://github.com/dartsim/dart/pull/584), [#583](https://github.com/dartsim/dart/issues/583)
  * Changed the extension of headers from `.h` to `.hpp`: [#709](https://github.com/dartsim/dart/pull/709), [#693](https://github.com/dartsim/dart/pull/693), [#568](https://github.com/dartsim/dart/issues/568)
  * Changed Doxyfile to gnerate tag file: [#690](https://github.com/dartsim/dart/pull/690)
  * Changed the convention to use `std::size_t` over `size_t`: [#681](https://github.com/dartsim/dart/pull/681), [#656](https://github.com/dartsim/dart/issues/656)
  * Changed CMake to configure preprocessors using `#cmakedefine`: [#648](https://github.com/dartsim/dart/pull/648), [#641](https://github.com/dartsim/dart/pull/641)
  * Updated copyright years: [#679](https://github.com/dartsim/dart/pull/679), [#160](https://github.com/dartsim/dart/issues/160)
  * Renamed directory name `apps` to `examples`: [#685](https://github.com/dartsim/dart/pull/685)
  * Fixed warnings of unused variables in release mode: [#646](https://github.com/dartsim/dart/pull/646)
  * Fixed typo of `getNumPluralAddoName` in utility macro: [#615](https://github.com/dartsim/dart/issues/615)
  * Fixed linker error by adding namespace-scope definitions for `constexpr static` members: [#603](https://github.com/dartsim/dart/pull/603)
  * Fixed segfault from nullptr meshes: [#585](https://github.com/dartsim/dart/pull/585)
  * Fixed typo of tutorial with minor improvements: [#573](https://github.com/dartsim/dart/pull/573)
  * Fixed `NameManager<T>::removeEntries(~)` called a function that does not exist: [#564](https://github.com/dartsim/dart/pull/564), [#554](https://github.com/dartsim/dart/issues/554)
  * Fixed missing definitions for various functions: [#558](https://github.com/dartsim/dart/pull/558), [#555](https://github.com/dartsim/dart/issues/555)
  * Fixed const correctness of `BodyNode::getMomentsOfInertia()`: [#541](https://github.com/dartsim/dart/pull/541), [#540](https://github.com/dartsim/dart/issues/540)
  * Fixed `ftel` bug in Linux with an workaround: [#533](https://github.com/dartsim/dart/pull/533)
  * Removed unnecessary `virtual` keyword for overriding functions: [#680](https://github.com/dartsim/dart/pull/680)
  * Removed deprecated APIs in DART 5: [#678](https://github.com/dartsim/dart/pull/678)

* Build and test issues

  * Added CMake target for code coverage testing, and automatic reporting: [#688](https://github.com/dartsim/dart/pull/688), [#687](https://github.com/dartsim/dart/issues/687), [#638](https://github.com/dartsim/dart/pull/638), [#632](https://github.com/dartsim/dart/pull/632)
  * Added missing `liburdfdom-dev` dependency in Ubuntu package: [#574](https://github.com/dartsim/dart/pull/574)
  * Modulized DART libraries: [#706](https://github.com/dartsim/dart/pull/706), [#675](https://github.com/dartsim/dart/pull/675), [#652](https://github.com/dartsim/dart/pull/652), [#477](https://github.com/dartsim/dart/issues/477)
  * Improved Travis-CI script: [#655](https://github.com/dartsim/dart/pull/655)
  * Improved CMake script by splitting tutorials, examples, and tests into separate targets: [#644](https://github.com/dartsim/dart/pull/644)
  * Improved wording of the cmake warning messages for ASSIMP: [#553](https://github.com/dartsim/dart/pull/553)
  * Changed Travis-CI to treat warning as errors using `-Werror` flags: [#682](https://github.com/dartsim/dart/pull/682), [#677](https://github.com/dartsim/dart/issues/677)
  * Changed Travis-CI to test DART with bullet collision detector: [#650](https://github.com/dartsim/dart/pull/650), [#376](https://github.com/dartsim/dart/issues/376)
  * Changed the minimum requirement of Visual Studio version to 2015: [#592](https://github.com/dartsim/dart/issues/592)
  * Changed CMake to build gui::osg examples when `DART_BUILD_EXAMPLES` is on: [#536](https://github.com/dartsim/dart/pull/536)
  * Simplfied Travis-CI tests for general pushes: [#700](https://github.com/dartsim/dart/pull/700)
  * Fixed Eigen memory alignment issue in testCollision.cpp: [#719](https://github.com/dartsim/dart/pull/719)
  * Fixed `BULLET_INCLUDE_DIRS` in `DARTConfig.cmake`: [#697](https://github.com/dartsim/dart/pull/697)
  * Fixed linking with Bullet on OS X El Capitan by supporting for Bullet built with double precision: [#660](https://github.com/dartsim/dart/pull/660), [#657](https://github.com/dartsim/dart/issues/657)
  * Fixed FCL version check logic in the main `CMakeLists.txt`: [#640](https://github.com/dartsim/dart/pull/640)
  * Fixed `find_package(DART)` on optimizer components: [#637](https://github.com/dartsim/dart/pull/637)
  * Fixed linking against `${DART_LIBRARIES}` not working in Ubuntu 14.04: [#630](https://github.com/dartsim/dart/pull/630), [#629](https://github.com/dartsim/dart/issues/629)
  * Fixed Visual Studio 2015 build errors: [#580](https://github.com/dartsim/dart/pull/580)
  * Removed OpenGL dependency from `dart` library: [#667](https://github.com/dartsim/dart/pull/667)
  * Removed version check for Bullet: [#636](https://github.com/dartsim/dart/pull/636), [#625](https://github.com/dartsim/dart/issues/625)

## DART 5

### Version 5.1.6 (2017-08-08)

1. Improved camera movement of OpenGL GUI: smooth zooming and translation
    * [Pull request #843](https://github.com/dartsim/dart/pull/843)

2. Removed debian meta files from the main DART repository
    * [Pull request #853](https://github.com/dartsim/dart/pull/853)

### Version 5.1.5 (2017-01-20)

1. Fixed Lemke LCP solver for several failing cases
    * [Pull request #808](https://github.com/dartsim/dart/pull/808)

1. Increase minimum required Ipopt version to 3.11.9
    * [Pull request #800](https://github.com/dartsim/dart/pull/800)

1. Added support of urdfdom_headers 1.0 for DART 5.1 (backport of [#766](https://github.com/dartsim/dart/pull/766))
    * [Pull request #799](https://github.com/dartsim/dart/pull/799)

### Version 5.1.4 (2016-10-14)

1. Fixed inconsistent frame rate of GlutWindow
    * [Pull request #794](https://github.com/dartsim/dart/pull/794)

### Version 5.1.3 (2016-10-07)

1. Updated to support Bullet built with double precision (backport of [#660](https://github.com/dartsim/dart/pull/660))
    * [Pull request #777](https://github.com/dartsim/dart/pull/777)

1. Modified to use btGImpactMeshShape instead of btConvexTriangleMeshShape for mesh
    * [Pull request #764](https://github.com/dartsim/dart/pull/764)

1. Updated to support FCL 0.5 and tinyxml 4.0 (backport of [#749](https://github.com/dartsim/dart/pull/749))
    * [Pull request #759](https://github.com/dartsim/dart/pull/759)

### Version 5.1.2 (2016-04-25)

1. Fixed inverse kinematics (backporting)
    * [Pull request #684](https://github.com/dartsim/dart/pull/684)

1. Fixed aligned memory allocation with Eigen objects in loading meshes
    * [Pull request #606](https://github.com/dartsim/dart/pull/606)

1. Fixed incorrect applying joint constraint impulses (backporting)
    * [Pull request #579](https://github.com/dartsim/dart/pull/579)

1. Fixed some build and packaging issues
    * [Pull request #559](https://github.com/dartsim/dart/pull/559)
    * [Pull request #595](https://github.com/dartsim/dart/pull/595)
    * [Pull request #696](https://github.com/dartsim/dart/pull/696)

### Version 5.1.1 (2015-11-06)

1. Add bullet dependency to package.xml
    * [Pull request #523](https://github.com/dartsim/dart/pull/523)

1. Improved handling of missing symbols of Assimp package
    * [Pull request #542](https://github.com/dartsim/dart/pull/542)

1. Improved travis-ci build log for Mac
    * [Pull request #529](https://github.com/dartsim/dart/pull/529)

1. Fixed warnings in Function.cpp
    * [Pull request #550](https://github.com/dartsim/dart/pull/550)

1. Fixed build failures on AppVeyor
    * [Pull request #543](https://github.com/dartsim/dart/pull/543)

1. Fixed const qualification of ResourceRetriever
    * [Pull request #534](https://github.com/dartsim/dart/pull/534)
    * [Issue #532](https://github.com/dartsim/dart/issues/532)

1. Fixed aligned memory allocation with Eigen objects
    * [Pull request #527](https://github.com/dartsim/dart/pull/527)

1. Fixed copy safety for various classes
    * [Pull request #526](https://github.com/dartsim/dart/pull/526)
    * [Pull request #539](https://github.com/dartsim/dart/pull/539)
    * [Issue #524](https://github.com/dartsim/dart/issues/524)

### Version 5.1.0 (2015-10-15)

1. Fixed incorrect rotational motion of BallJoint and FreeJoint
    * [Pull request #518](https://github.com/dartsim/dart/pull/518)

1. Removed old documents: dart-tutorial, programmingGuide
    * [Pull request #515](https://github.com/dartsim/dart/pull/515)

1. Fixed aligned memory allocation with Eigen objects
    * [Pull request #513](https://github.com/dartsim/dart/pull/513)

1. Fixed segfault in Linkage::Criteria
    * [Pull request #491](https://github.com/dartsim/dart/pull/491)
    * [Issue #489](https://github.com/dartsim/dart/issues/489)

1. Improved sdf/urdf parser
    * [Pull request #497](https://github.com/dartsim/dart/pull/497)
    * [Pull request #485](https://github.com/dartsim/dart/pull/485)

1. Fixed CMake warnings
    * [Pull request #483](https://github.com/dartsim/dart/pull/483)

1. Fixed build issues on Windows
    * [Pull request #516](https://github.com/dartsim/dart/pull/516)
    * [Pull request #509](https://github.com/dartsim/dart/pull/509)
    * [Pull request #486](https://github.com/dartsim/dart/pull/486)
    * [Pull request #482](https://github.com/dartsim/dart/pull/482)
    * [Issue #487](https://github.com/dartsim/dart/issues/487)

1. Fixed IpoptSolver bugs
    * [Pull request #481](https://github.com/dartsim/dart/pull/481)

1. Added Frame::getTransform(withRespecTo, inCoordinatesOf)
    * [Pull request #475](https://github.com/dartsim/dart/pull/475)
    * [Issue #471](https://github.com/dartsim/dart/issues/471)

1. Improved API documentation -- set the SHOW_USED_FILES tag to NO
    * [Pull request #474](https://github.com/dartsim/dart/pull/474)

1. Added convenience setters for generalized coordinates of FreeJoint
    * [Pull request #470](https://github.com/dartsim/dart/pull/470)
    * [Pull request #507](https://github.com/dartsim/dart/pull/507)

1. Fixed compilation warnings
    * [Pull request #480](https://github.com/dartsim/dart/pull/480)
    * [Pull request #469](https://github.com/dartsim/dart/pull/469)
    * [Issue #418](https://github.com/dartsim/dart/issues/418)

1. Added a mutex to Skeleton
    * [Pull request #466](https://github.com/dartsim/dart/pull/466)

1. Added generic URIs support
    * [Pull request #464](https://github.com/dartsim/dart/pull/464)
    * [Pull request #517](https://github.com/dartsim/dart/pull/517)

1. Added End Effector, Inverse Kinematics, and osgDart
    * [Pull request #461](https://github.com/dartsim/dart/pull/461)
    * [Pull request #495](https://github.com/dartsim/dart/pull/495)
    * [Pull request #502](https://github.com/dartsim/dart/pull/502)
    * [Pull request #506](https://github.com/dartsim/dart/pull/506)
    * [Pull request #514](https://github.com/dartsim/dart/pull/514)
    * [Issue #381](https://github.com/dartsim/dart/issues/381)
    * [Issue #454](https://github.com/dartsim/dart/issues/454)
    * [Issue #478](https://github.com/dartsim/dart/issues/478)

1. Removed outdated packaging scripts
    * [Pull request #456](https://github.com/dartsim/dart/pull/456)

1. Added initial position and initial velocity properties
    * [Pull request #449](https://github.com/dartsim/dart/pull/449)

1. Added a package.xml file for REP-136 support
    * [Pull request #446](https://github.com/dartsim/dart/pull/446)

1. Improved Linkage and Chain Criteria
    * [Pull request #443](https://github.com/dartsim/dart/pull/443)
    * [Issue #437](https://github.com/dartsim/dart/issues/437)

1. Added Joint::isCyclic to mark SO(2) topology
    * [Pull request #441](https://github.com/dartsim/dart/pull/441)

1. Fixed SEGFAULTs in DartLoader
    * [Pull request #439](https://github.com/dartsim/dart/pull/439)

1. Added the SYSTEM flag to include_directories
    * [Pull request #435](https://github.com/dartsim/dart/pull/435)

1. Improved Joint warning
    * [Pull request #430](https://github.com/dartsim/dart/pull/430)

1. Added tutorials (http://dart.readthedocs.org/)
    * [Pull request #504](https://github.com/dartsim/dart/pull/504)
    * [Pull request #484](https://github.com/dartsim/dart/pull/484)
    * [Pull request #423](https://github.com/dartsim/dart/pull/423)
    * [Pull request #511](https://github.com/dartsim/dart/pull/511)

### Version 5.0.2 (2015-09-28)

1. Fixed bug in Jacobian update notifications
    * [Pull request #500](https://github.com/dartsim/dart/pull/500)
    * [Issue #499](https://github.com/dartsim/dart/issues/499)

### Version 5.0.1 (2015-07-28)

1. Improved app indexing for bipedStand and atlasSimbicon
    * [Pull request #417](https://github.com/dartsim/dart/pull/417)

1. Added clipping command when it exceeds the limits
    * [Pull request #419](https://github.com/dartsim/dart/pull/419)

1. Improved CollisionNode's index validity check
    * [Pull request #421](https://github.com/dartsim/dart/pull/421)

1. Standardized warning messages for Joints
    * [Pull request #425](https://github.com/dartsim/dart/pull/425)
    * [Pull request #429](https://github.com/dartsim/dart/pull/429)

1. Fixed bug in SDF parser -- correct child for a joint
    * [Pull request #431](https://github.com/dartsim/dart/pull/431)

1. Fixed SDF parsing for single link model without joint
    * [Pull request #444](https://github.com/dartsim/dart/pull/444)

1. Added missing virtual destructors to Properties in Entity and [Soft]BodyNode
    * [Pull request #458](https://github.com/dartsim/dart/pull/458)

1. Limited maximum required version of Assimp less than 3.0~dfsg-4
    * [Pull request #459](https://github.com/dartsim/dart/pull/459)

1. Fixed SEGFAULTs in DartLoader
    * [Pull request #472](https://github.com/dartsim/dart/pull/472)

### Version 5.0.0 (2015-06-15)

1. Fixed aligned memory allocation with Eigen objects
    * [Pull request #414](https://github.com/dartsim/dart/pull/414)

1. Added some missing API for DegreeOfFreedom
    * [Pull request #408](https://github.com/dartsim/dart/pull/408)

1. Replaced logMaps with Eigen::AngleAxisd
    * [Pull request #407](https://github.com/dartsim/dart/pull/407)

1. Improved FCL collision detector
    * [Pull request #405](https://github.com/dartsim/dart/pull/405)

1. Removed deprecated API and suppressed warnings
    * [Pull request #404](https://github.com/dartsim/dart/pull/404)

1. Added use of OpenGL's multisample anti-aliasing
    * [Pull request #402](https://github.com/dartsim/dart/pull/402)

1. Added computation of differences of generalized coordinates
    * [Pull request #389](https://github.com/dartsim/dart/pull/389)
    * [Issue #290](https://github.com/dartsim/dart/issues/290)

1. Added deprecated and force-linline definitions for clang
    * [Pull request #384](https://github.com/dartsim/dart/pull/384)
    * [Issue #379](https://github.com/dartsim/dart/issues/379)

1. Eradicated memory leaks and maked classes copy-safe and clonable
    * [Pull request #369](https://github.com/dartsim/dart/pull/369)
    * [Pull request #390](https://github.com/dartsim/dart/pull/390)
    * [Pull request #391](https://github.com/dartsim/dart/pull/391)
    * [Pull request #392](https://github.com/dartsim/dart/pull/392)
    * [Pull request #397](https://github.com/dartsim/dart/pull/397)
    * [Pull request #415](https://github.com/dartsim/dart/pull/415)
    * [Issue #280](https://github.com/dartsim/dart/issues/280)
    * [Issue #339](https://github.com/dartsim/dart/issues/339)
    * [Issue #370](https://github.com/dartsim/dart/issues/370)
    * [Issue #383](https://github.com/dartsim/dart/issues/383)

1. Improved PlaneShape constructors
    * [Pull request #366](https://github.com/dartsim/dart/pull/366)
    * [Pull request #377](https://github.com/dartsim/dart/pull/377)
    * [Issue #373](https://github.com/dartsim/dart/issues/373)

1. Added appveyor options for parallel build and detailed log
    * [Pull request #365](https://github.com/dartsim/dart/pull/365)

1. Improved robustness and package handling for URDF parsing
    * [Pull request #364](https://github.com/dartsim/dart/pull/364)

1. Fixed bug in BodyNode::_updateBodyJacobianSpatialDeriv()
    * [Pull request #363](https://github.com/dartsim/dart/pull/363)

1. Added alpha channel and Color functions
    * [Pull request #359](https://github.com/dartsim/dart/pull/359)
    * [Issue #358](https://github.com/dartsim/dart/issues/358)

1. Added Jacobian getters to Skeleton
    * [Pull request #357](https://github.com/dartsim/dart/pull/357)

1. Added ArrowShape for visualizing arrows
    * [Pull request #356](https://github.com/dartsim/dart/pull/356)

1. Fixed matrix dimension bug in operationalSpaceControl app
    * [Pull request #354](https://github.com/dartsim/dart/pull/354)

1. Added build type definitions
    * [Pull request #353](https://github.com/dartsim/dart/pull/353)

1. Added Signal class
    * [Pull request #350](https://github.com/dartsim/dart/pull/350)

1. Added LineSegmentShape for visualizing line segments
    * [Pull request #349](https://github.com/dartsim/dart/pull/349)
    * [Issue #346](https://github.com/dartsim/dart/issues/346)

1. Fixed segfault in SoftSdfParser
    * [Pull request #345](https://github.com/dartsim/dart/pull/345)

1. Added subscriptions for destructions and notifications
    * [Pull request #343](https://github.com/dartsim/dart/pull/343)

1. Added NloptSolver::[get/set]NumMaxEvaluations()
    * [Pull request #342](https://github.com/dartsim/dart/pull/342)

1. Added support of Eigen::VectorXd in parser
    * [Pull request #341](https://github.com/dartsim/dart/pull/341)

1. Added Skeleton::getNumJoints()
    * [Pull request #335](https://github.com/dartsim/dart/pull/335)

1. Fixed bug in DARTCollide for sphere-sphere collision
    * [Pull request #332](https://github.com/dartsim/dart/pull/332)

1. Fixed naming issues for Skeletons in World
    * [Pull request #331](https://github.com/dartsim/dart/pull/331)
    * [Issue #330](https://github.com/dartsim/dart/issues/330)

1. Added PlanarJoint support for URDF loader
    * [Pull request #326](https://github.com/dartsim/dart/pull/326)

1. Fixed rotation of the inertia reference frame for URDF loader
    * [Pull request #326](https://github.com/dartsim/dart/pull/326)
    * [Issue #47](https://github.com/dartsim/dart/issues/47)

1. Fixed bug in loading WorldFile
    * [Pull request #325](https://github.com/dartsim/dart/pull/325)

1. Added plotting of 2D trajectories
    * [Pull request #324](https://github.com/dartsim/dart/pull/324)

1. Removed unsupported axis orders of EulerJoint
    * [Pull request #323](https://github.com/dartsim/dart/pull/323)
    * [Issue #321](https://github.com/dartsim/dart/issues/321)

1. Added convenience functions to help with setting joint positions
    * [Pull request #322](https://github.com/dartsim/dart/pull/322)
    * [Pull request #338](https://github.com/dartsim/dart/pull/338)

1. Added Frame class and auto-updating for forward kinematics
    * [Pull request #319](https://github.com/dartsim/dart/pull/319)
    * [Pull request #344](https://github.com/dartsim/dart/pull/344)
    * [Pull request #367](https://github.com/dartsim/dart/pull/367)
    * [Pull request #380](https://github.com/dartsim/dart/pull/380)
    * [Issue #289](https://github.com/dartsim/dart/issues/289)
    * [Issue #294](https://github.com/dartsim/dart/issues/294)
    * [Issue #305](https://github.com/dartsim/dart/issues/305)

1. Added Travis-CI build test for OSX
    * [Pull request #313](https://github.com/dartsim/dart/pull/313)
    * [Issue #258](https://github.com/dartsim/dart/issues/258)

1. Added specification of minimum dependency version
    * [Pull request #306](https://github.com/dartsim/dart/pull/306)

## DART 4

### Version 4.3.7 (2018-01-05)

1. Updated DART 4.3 to be compatible with urdf 1.0/tinyxml2 6/flann 1.9.1
    * [Pull request #955](https://github.com/dartsim/dart/pull/955)

### Version 4.3.6 (2016-04-16)

1. Fixed duplicate entries in Skeleton::mBodyNodes causing segfault in destructor
    * [Issue #671](https://github.com/dartsim/dart/issues/671)
    * [Pull request #672](https://github.com/dartsim/dart/pull/672)

### Version 4.3.5 (2016-01-09)

1. Fixed incorrect applying of joint constraint impulses (backported from 6.0.0)
    * [Pull request #578](https://github.com/dartsim/dart/pull/578)

### Version 4.3.4 (2015-01-24)

1. Fixed build issue with gtest on Mac
    * [Pull request #315](https://github.com/dartsim/dart/pull/315)

### Version 4.3.3 (2015-01-23)

1. Fixed joint Coulomb friction
    * [Pull request #311](https://github.com/dartsim/dart/pull/311)

### Version 4.3.2 (2015-01-22)

1. Fixed installation -- missing headers (utils/urdf, utils/sdf)

### Version 4.3.1 (2015-01-21)

1. Fixed API incompatibility introduced by dart-4.3.0
    * [Issue #303](https://github.com/dartsim/dart/issues/303)
    * [Pull request #309](https://github.com/dartsim/dart/pull/309)

### Version 4.3.0 (2015-01-19)

1. Added name manager for efficient name look-up and unique naming
    * [Pull request #277](https://github.com/dartsim/dart/pull/277)
1. Added all-inclusive header and namespace headers
    * [Pull request #278](https://github.com/dartsim/dart/pull/278)
1. Added DegreeOfFreedom class for getting/setting data of individual generalized coordinates
    * [Pull request #288](https://github.com/dartsim/dart/pull/288)
1. Added hybrid dynamics
    * [Pull request #298](https://github.com/dartsim/dart/pull/298)
1. Added joint actuator types
    * [Pull request #298](https://github.com/dartsim/dart/pull/298)
1. Added Coulomb joint friction
    * [Pull request #301](https://github.com/dartsim/dart/pull/301)
1. Migrated to C++11
    * [Pull request #268](https://github.com/dartsim/dart/pull/268)
    * [Pull request #299](https://github.com/dartsim/dart/pull/299)
1. Improved readability of CMake output messages
    * [Pull request #272](https://github.com/dartsim/dart/pull/272)
1. Fixed const-correctneess of member functions
    * [Pull request #277](https://github.com/dartsim/dart/pull/277)
1. Added handling use of 'package:/' in URDF
    * [Pull request #273](https://github.com/dartsim/dart/pull/273)
    * [Issue #271](https://github.com/dartsim/dart/issues/271)

### Version 4.2.1 (2015-01-07)

1. Fixed version numbering of shared libraries in debian packages
    * [Pull request #286](https://github.com/dartsim/dart/pull/286)
1. Fixed Jacobian and its derivatives of FreeJoint/BallJoint
    * [Pull request #284](https://github.com/dartsim/dart/pull/284)

### Version 4.2.0 (2014-11-22)

1. Added reset functions for Simulation and Recording class
    * [Pull request #231](https://github.com/dartsim/dart/pull/231)
1. Added operational space control example
    * [Pull request #257](https://github.com/dartsim/dart/pull/257)
1. Fixed misuse of Bullet collision shapes
    * [Pull request #228](https://github.com/dartsim/dart/pull/228)
1. Fixed adjacent body pair check for Bullet collision detector
    * [Pull request #246](https://github.com/dartsim/dart/pull/246)
1. Fixed incorrect computation of constraint impulse for BallJointConstraint and WeldJointContraint
    * [Pull request #247](https://github.com/dartsim/dart/pull/247)
1. Improved generation of soft box shape for soft body
    * [Commit ec31f44](https://github.com/dartsim/dart/commit/ec31f44)

### Version 4.1.1 (2014-07-17)

1. Added ABI check script
    * [Pull request #226](https://github.com/dartsim/dart/pull/226)
    * [Pull request #227](https://github.com/dartsim/dart/pull/227)
1. Fixed build issues on Linux
    * [Pull request #214](https://github.com/dartsim/dart/pull/214)
    * [Pull request #219](https://github.com/dartsim/dart/pull/219)
1. Fixed build issues on Windows
    * [Pull request #215](https://github.com/dartsim/dart/pull/215)
    * [Pull request #217](https://github.com/dartsim/dart/pull/217)
1. Fixed unintended warning messages
    * [Pull request #220](https://github.com/dartsim/dart/pull/220)

### Version 4.1.0 (2014-07-02)

1. Fixed bug in switching collision detectors
    * [Issue #127](https://github.com/dartsim/dart/issues/127)
    * [Pull request #195](https://github.com/dartsim/dart/pull/195)
1. Fixed kinematics and dynamics when a skeleton has multiple parent-less bodies
    * [Pull request #196](https://github.com/dartsim/dart/pull/196)
1. Fixed issue on installing DART 4 alongside DART 3 on Linux
    * [Issue #122](https://github.com/dartsim/dart/issues/122)
    * [Pull request #203](https://github.com/dartsim/dart/pull/203)
1. Fixed warnings on gcc
    * [Pull request #206](https://github.com/dartsim/dart/pull/206)
1. Renamed getDof() to getNumDofs()
    * [Pull request #209](https://github.com/dartsim/dart/pull/209)
1. Added cylinder shape for soft body
    * [Pull request #210](https://github.com/dartsim/dart/pull/210)

### Version 4.0.0 (2014-06-02)

1. Added implicit joint spring force and damping force
1. Added planar joint
1. Added soft body dynamics
1. Added computation of velocity and acceleration of COM
1. Added bullet collision detector
  * [Pull request #156](https://github.com/dartsim/dart/pull/156)
1. Improved performance of forward dynamics algorithm
  * [Pull request #188](https://github.com/dartsim/dart/pull/188)
1. Improved dynamics API for Skeleton and Joint
  * [Pull request #161](https://github.com/dartsim/dart/pull/161)
  * [Pull request #192](https://github.com/dartsim/dart/pull/192)
  * [Pull request #193](https://github.com/dartsim/dart/pull/193)
1. Improved constraint dynamics solver
  * [Pull request #184](https://github.com/dartsim/dart/pull/184)
1. Improved calculation of equations of motion using Featherstone algorithm
  * [Issue #85](https://github.com/dartsim/dart/issues/87)
1. Improved optimizer interface and added nlopt solver
  * [Pull request #152](https://github.com/dartsim/dart/pull/152)
1. Fixed self collision bug
  * [Issue #125](https://github.com/dartsim/dart/issues/125)
1. Fixed incorrect integration of BallJoint and FreeJoint
  * [Issue #122](https://github.com/dartsim/dart/issues/122)
  * [Pull request #168](https://github.com/dartsim/dart/pull/168)

## DART 3

### Version 3.0 (2013-11-04)

1. Removed Transformation classes. Their functionality is now included in joint classes.
1. Added Featherstone algorithm. Can currently only be used without collision handling. The old algortihm is still present and used for that case.
1. Removed kinematics namespace. Functionality is moved to dynamics classes.
1. Added dart root namespace
1. A lot of function and variable renames
1. Added constraint namespace
1. Added "common" namespace

## DART 2

### Version 2.6 (2013-09-07)

1. Clean-up of build system:
  * Renamed DART_INCLUDEDIR to the standard-compliant DART_INCLUDE_DIRS in CMake files. Users need to adapt their CMake files for this change.
  * Users no longer need to call find_package(DARTExt) in the CMake files. A call to find_package(DART) also finds its dependencies now.
  * Allow user to overwrite installation prefix
  * Add possibility to include DART header files as '#include \<dart/dynamics/Skeleton.h\>' in addition to '#include \<dynamics/Skeleton.h\>'
  * Allow out-of-source builds
1. URDF loader:
  * Major clean-up
  * Consider mesh scaling factor

### Version 2.5 (2013-07-16)

1. Replaced robotics::World with simulation::World
1. Removed robotics::Robot
1. Added simulation::SimWindow
1. Some speed-up of Eigen calculations
1. Added abstract trajectory interface
1. ConstraintDynamics handles contact, joint limit and other constraint forces simultaneously
1. Improved Lemke algorithm for solving LCP
1. Renamed skeletonDynamics::getQDotVector() to getPoseVelocity()
1. Added abstract CollisionDetector interface allowing for multiple different collision detector implementations.
1. Created math namespace
1. Added System class as base class to Skeleton and Joint
1. URDF loader: Removed ability to load nonstandard URDF files with an object tag
1. Added support for multiple shapes per BodyNode
1. Made urdfdom a dependency instead of including it in the DART source
1. Added function to CollisionDetector to let user check a specific pair of BodyNodes for collision

### Version 2.4 (2013-03-05)

1. Mass and inertia are no longer stored in Shape but in BodyNode.
1. Different shapes for collision and visualization (not just different meshes)
1. Shapes are no longer centered at the COM but can be transformed independently relative to the link frame.
1. Improved URDF support
  * Support for non-mesh shapes
  * Does not create dummy root nodes anymore
  * Support for continuous joints
  * Support for arbitrary joint axes for revolute joints (but not for prismatic joints) instead of only axis-aligned joint axes
  * Support for relative mesh paths even if the robot and world URDF files are in different directories
  * All supported joint types can be root joints
1. Clean-up of the Robot class
1. Removed Object class
1. More robust build and installation process on Linux<|MERGE_RESOLUTION|>--- conflicted
+++ resolved
@@ -1,6 +1,5 @@
 ## DART 6
 
-<<<<<<< HEAD
 ### [DART 6.8.0 (20XX-XX-XX)](https://github.com/dartsim/dart/milestone/48?closed=1)
 
 #### Changes
@@ -8,7 +7,21 @@
 * Planning
 
   * Fixed linking error of FLANN by explicitly linking to lz4: [#1221](https://github.com/dartsim/dart/pull/1221)
-=======
+
+#### Compilers Tested
+
+* Linux
+
+  * GCC (C++11): 5.4.0, 7.3.0, 8.2.0
+
+* Linux (32-bit)
+
+  * GCC (C++11): 5.4.0
+
+* macOS
+
+  * AppleClang (C++11): 9.1.0
+
 ### [DART 6.7.2 (2019-01-17)](https://github.com/dartsim/dart/milestone/50?closed=1)
 
 ### Changes
@@ -17,7 +30,6 @@
 
   * Fixed #1223 for the recursive case: [#1227](https://github.com/dartsim/dart/pull/1227)
   * Specified mode for find_package(): [#1228](https://github.com/dartsim/dart/pull/1228)
->>>>>>> 2b3e9ff9
 
 #### Compilers Tested
 
