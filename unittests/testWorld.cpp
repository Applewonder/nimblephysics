/*
 * Copyright (c) 2013-2016, Georgia Tech Research Corporation
 * All rights reserved.
 *
 * Author(s): Jeongseok Lee <jslee02@gmail.com>
 *            Michael Grey <mxgrey@gatech.edu>
 *
 * Georgia Tech Graphics Lab and Humanoid Robotics Lab
 *
 * Directed by Prof. C. Karen Liu and Prof. Mike Stilman
 * <karenliu@cc.gatech.edu> <mstilman@cc.gatech.edu>
 *
 * This file is provided under the following "BSD-style" License:
 *   Redistribution and use in source and binary forms, with or
 *   without modification, are permitted provided that the following
 *   conditions are met:
 *   * Redistributions of source code must retain the above copyright
 *     notice, this list of conditions and the following disclaimer.
 *   * Redistributions in binary form must reproduce the above
 *     copyright notice, this list of conditions and the following
 *     disclaimer in the documentation and/or other materials provided
 *     with the distribution.
 *   THIS SOFTWARE IS PROVIDED BY THE COPYRIGHT HOLDERS AND
 *   CONTRIBUTORS "AS IS" AND ANY EXPRESS OR IMPLIED WARRANTIES,
 *   INCLUDING, BUT NOT LIMITED TO, THE IMPLIED WARRANTIES OF
 *   MERCHANTABILITY AND FITNESS FOR A PARTICULAR PURPOSE ARE
 *   DISCLAIMED. IN NO EVENT SHALL THE COPYRIGHT HOLDER OR
 *   CONTRIBUTORS BE LIABLE FOR ANY DIRECT, INDIRECT, INCIDENTAL,
 *   SPECIAL, EXEMPLARY, OR CONSEQUENTIAL DAMAGES (INCLUDING, BUT NOT
 *   LIMITED TO, PROCUREMENT OF SUBSTITUTE GOODS OR SERVICES; LOSS OF
 *   USE, DATA, OR PROFITS; OR BUSINESS INTERRUPTION) HOWEVER CAUSED
 *   AND ON ANY THEORY OF LIABILITY, WHETHER IN CONTRACT, STRICT
 *   LIABILITY, OR TORT (INCLUDING NEGLIGENCE OR OTHERWISE) ARISING IN
 *   ANY WAY OUT OF THE USE OF THIS SOFTWARE, EVEN IF ADVISED OF THE
 *   POSSIBILITY OF SUCH DAMAGE.
 */

#include <iostream>
#include <gtest/gtest.h>
#include "TestHelpers.h"

#include "dart/math/Geometry.h"
#include "dart/utils/SkelParser.h"
#include "dart/dynamics/BodyNode.h"
#include "dart/dynamics/RevoluteJoint.h"
#include "dart/dynamics/Skeleton.h"
#include "dart/collision/collision.h"
#include "dart/simulation/World.h"

using namespace dart;
using namespace math;
using namespace dynamics;
using namespace simulation;

//==============================================================================
TEST(World, AddingAndRemovingSkeletons)
{
  // World
  WorldPtr world(new World);

  //-------------------- Test World::removeSkeleton() ------------------------
  SkeletonPtr skeleton1 = createThreeLinkRobot(Eigen::Vector3d(1.0, 1.0, 1.0),
                                               DOF_X,
                                               Eigen::Vector3d(1.0, 1.0, 1.0),
                                               DOF_Y,
                                               Eigen::Vector3d(1.0, 1.0, 1.0),
                                               DOF_Z,
                                               false, false);

  SkeletonPtr skeleton2 = createThreeLinkRobot(Eigen::Vector3d(1.0, 1.0, 1.0),
                                               DOF_X,
                                               Eigen::Vector3d(1.0, 1.0, 1.0),
                                               DOF_Y,
                                               Eigen::Vector3d(1.0, 1.0, 1.0),
                                               DOF_Z,
                                               false, false);

  SkeletonPtr skeleton3 = createThreeLinkRobot(Eigen::Vector3d(1.0, 1.0, 1.0),
                                               DOF_X,
                                               Eigen::Vector3d(1.0, 1.0, 1.0),
                                               DOF_Y,
                                               Eigen::Vector3d(1.0, 1.0, 1.0),
                                               DOF_Z,
                                               false, false);

  SkeletonPtr skeleton4 = createThreeLinkRobot(Eigen::Vector3d(1.0, 1.0, 1.0),
                                               DOF_X,
                                               Eigen::Vector3d(1.0, 1.0, 1.0),
                                               DOF_Y,
                                               Eigen::Vector3d(1.0, 1.0, 1.0),
                                               DOF_Z,
                                               false, false);

  int nSteps = 20;

  // Empty world
  for (int i = 0; i < nSteps; ++i)
      world->step();

  // Add skeleton1, skeleton2
  world->addSkeleton(skeleton1);
  world->addSkeleton(skeleton2);
  EXPECT_TRUE(world->getNumSkeletons() == 2);
  for (int i = 0; i < nSteps; ++i)
      world->step();

  std::string s1name = skeleton1->getName();
  std::string s2name = skeleton2->getName();
  EXPECT_TRUE(skeleton1 == world->getSkeleton(s1name));
  EXPECT_TRUE(skeleton2 == world->getSkeleton(s2name));

  // Remove skeleton2
  world->removeSkeleton(skeleton2);
  EXPECT_TRUE(world->getNumSkeletons() == 1);
  for (int i = 0; i < nSteps; ++i)
      world->step();

  EXPECT_TRUE(skeleton1 == world->getSkeleton(s1name));
  EXPECT_FALSE(skeleton2 == world->getSkeleton(s2name));
  EXPECT_TRUE(world->getSkeleton(s2name) == nullptr);

  // Add skeleton3, skeleton4
  world->addSkeleton(skeleton3);
  world->addSkeleton(skeleton4);
  EXPECT_TRUE(world->getNumSkeletons() == 3);
  for (int i = 0; i < nSteps; ++i)
      world->step();

  std::string s3name = skeleton3->getName();
  std::string s4name = skeleton4->getName();

  EXPECT_TRUE(s3name == s2name);
  EXPECT_TRUE(skeleton3 == world->getSkeleton(s3name));
  EXPECT_TRUE(skeleton4 == world->getSkeleton(s4name));

  skeleton4->setName(skeleton1->getName());
  EXPECT_FALSE(skeleton4->getName() == skeleton1->getName());

  // Remove skeleton1
  world->removeSkeleton(skeleton1);
  EXPECT_TRUE(world->getNumSkeletons() == 2);
  for (int i = 0; i < nSteps; ++i)
      world->step();

  EXPECT_FALSE(skeleton1 == world->getSkeleton(s1name));
  EXPECT_TRUE(world->getSkeleton(s1name) == nullptr);

  // Remove all the skeletons
  world->removeAllSkeletons();
  EXPECT_EQ((int)world->getNumSkeletons(), 0);
  for (int i = 0; i < nSteps; ++i)
      world->step();

  EXPECT_FALSE(skeleton3 == world->getSkeleton(s3name));
  EXPECT_TRUE(world->getSkeleton(s3name) == nullptr);

  EXPECT_FALSE(skeleton4 == world->getSkeleton(s4name));
  EXPECT_TRUE(world->getSkeleton(s4name) == nullptr);

  // An error will be thrown here if Skeletons are not being removed correctly
  skeleton1->setName(skeleton4->getName());
}

//==============================================================================
TEST(World, Cloning)
{
  // Create a list of skel files to test with
  std::vector<std::string> fileList;
  fileList.push_back(DART_DATA_PATH"skel/test/chainwhipa.skel");
  fileList.push_back(DART_DATA_PATH"skel/test/single_pendulum.skel");
  fileList.push_back(DART_DATA_PATH"skel/test/single_pendulum_euler_joint.skel");
  fileList.push_back(DART_DATA_PATH"skel/test/single_pendulum_ball_joint.skel");
  fileList.push_back(DART_DATA_PATH"skel/test/double_pendulum.skel");
  fileList.push_back(DART_DATA_PATH"skel/test/double_pendulum_euler_joint.skel");
  fileList.push_back(DART_DATA_PATH"skel/test/double_pendulum_ball_joint.skel");
  fileList.push_back(DART_DATA_PATH"skel/test/serial_chain_revolute_joint.skel");
  fileList.push_back(DART_DATA_PATH"skel/test/serial_chain_eulerxyz_joint.skel");
  fileList.push_back(DART_DATA_PATH"skel/test/serial_chain_ball_joint.skel");
  fileList.push_back(DART_DATA_PATH"skel/test/serial_chain_ball_joint_20.skel");
  fileList.push_back(DART_DATA_PATH"skel/test/serial_chain_ball_joint_40.skel");
  fileList.push_back(DART_DATA_PATH"skel/test/simple_tree_structure.skel");
  fileList.push_back(DART_DATA_PATH"skel/test/simple_tree_structure_euler_joint.skel");
  fileList.push_back(DART_DATA_PATH"skel/test/simple_tree_structure_ball_joint.skel");
  fileList.push_back(DART_DATA_PATH"skel/test/tree_structure.skel");
  fileList.push_back(DART_DATA_PATH"skel/test/tree_structure_euler_joint.skel");
  fileList.push_back(DART_DATA_PATH"skel/test/tree_structure_ball_joint.skel");
  fileList.push_back(DART_DATA_PATH"skel/fullbody1.skel");

  std::vector<dart::simulation::WorldPtr> worlds;
  for(std::size_t i=0; i<fileList.size(); ++i)
    worlds.push_back(utils::SkelParser::readWorld(fileList[i]));

  for(std::size_t i=0; i<worlds.size(); ++i)
  {
    dart::simulation::WorldPtr original = worlds[i];
    std::vector<dart::simulation::WorldPtr> clones;
    clones.push_back(original);
    for(std::size_t j=1; j<5; ++j)
      clones.push_back(clones[j-1]->clone());

<<<<<<< HEAD
=======
    // Make sure all the Skeleton states match at the start
    // TODO(MXG): This should be removed once state also gets copied over during a cloning
    for(std::size_t j=1; j<clones.size(); ++j)
    {
      for(std::size_t k=0; k<original->getNumSkeletons(); ++k)
      {
        dart::dynamics::SkeletonPtr skel = original->getSkeleton(k);
        dart::dynamics::SkeletonPtr clone = clones[j]->getSkeleton(k);

        clone->setPositions(skel->getPositions());
        clone->setVelocities(skel->getVelocities());
        clone->setAccelerations(skel->getAccelerations());
        clone->setForces(skel->getForces());
      }
    }

>>>>>>> 5aeb3d00
#ifndef NDEBUG // Debug mode
    std::size_t numIterations = 3;
#else
    std::size_t numIterations = 500;
#endif

    for(std::size_t j=0; j<numIterations; ++j)
    {
      for(std::size_t k=0; k<original->getNumSkeletons(); ++k)
      {
        dart::dynamics::SkeletonPtr skel = original->getSkeleton(k);

        // Generate a random command vector
        Eigen::VectorXd commands = skel->getCommands();
        for(int q=0; q<commands.size(); ++q)
          commands[q] = random(-0.1, 0.1);

        // Assign the command vector to each clone of the kth skeleton
        for(std::size_t c=0; c<clones.size(); ++c)
        {
          dart::dynamics::SkeletonPtr skelClone = clones[c]->getSkeleton(k);
          skelClone->setCommands(commands);
        }
      }

      // Step each clone forward
      for(std::size_t c=0; c<clones.size(); ++c)
        clones[c]->step(false);
    }

    for(std::size_t c=0; c<clones.size(); ++c)
    {
      for(std::size_t k=0; k<original->getNumSkeletons(); ++k)
      {
        dart::dynamics::SkeletonPtr skel = original->getSkeleton(k);
        dart::dynamics::SkeletonPtr clone = clones[c]->getSkeleton(k);

        EXPECT_TRUE( equals(skel->getPositions(), clone->getPositions(), 0));
        EXPECT_TRUE( equals(skel->getVelocities(), clone->getVelocities(), 0));
        EXPECT_TRUE( equals(skel->getAccelerations(), clone->getAccelerations(), 0));
        EXPECT_TRUE( equals(skel->getForces(), clone->getForces(), 0));
      }
    }
  }
}

//==============================================================================
TEST(World, ValidatingClones)
{
  // Create a list of skel files to test with
  std::vector<std::string> fileList;
  fileList.push_back(DART_DATA_PATH"skel/test/chainwhipa.skel");
  fileList.push_back(DART_DATA_PATH"skel/test/single_pendulum.skel");
  fileList.push_back(DART_DATA_PATH"skel/test/single_pendulum_euler_joint.skel");
  fileList.push_back(DART_DATA_PATH"skel/test/single_pendulum_ball_joint.skel");
  fileList.push_back(DART_DATA_PATH"skel/test/double_pendulum.skel");
  fileList.push_back(DART_DATA_PATH"skel/test/double_pendulum_euler_joint.skel");
  fileList.push_back(DART_DATA_PATH"skel/test/double_pendulum_ball_joint.skel");
  fileList.push_back(DART_DATA_PATH"skel/test/serial_chain_revolute_joint.skel");
  fileList.push_back(DART_DATA_PATH"skel/test/serial_chain_eulerxyz_joint.skel");
  fileList.push_back(DART_DATA_PATH"skel/test/serial_chain_ball_joint.skel");
  fileList.push_back(DART_DATA_PATH"skel/test/serial_chain_ball_joint_20.skel");
  fileList.push_back(DART_DATA_PATH"skel/test/serial_chain_ball_joint_40.skel");
  fileList.push_back(DART_DATA_PATH"skel/test/simple_tree_structure.skel");
  fileList.push_back(DART_DATA_PATH"skel/test/simple_tree_structure_euler_joint.skel");
  fileList.push_back(DART_DATA_PATH"skel/test/simple_tree_structure_ball_joint.skel");
  fileList.push_back(DART_DATA_PATH"skel/test/tree_structure.skel");
  fileList.push_back(DART_DATA_PATH"skel/test/tree_structure_euler_joint.skel");
  fileList.push_back(DART_DATA_PATH"skel/test/tree_structure_ball_joint.skel");
  fileList.push_back(DART_DATA_PATH"skel/fullbody1.skel");

  std::vector<dart::simulation::WorldPtr> worlds;
  for(std::size_t i=0; i<fileList.size(); ++i)
  {
    worlds.push_back(utils::SkelParser::readWorld(fileList[i]));

    // Set non default collision detector
#if HAVE_BULLET_COLLISION
    worlds.back()->getConstraintSolver()->setCollisionDetector(
        collision::BulletCollisionDetector::create());
#else
    worlds.back()->getConstraintSolver()->setCollisionDetector(
        collision::DARTCollisionDetector::create());
#endif
  }

  for(std::size_t i=0; i<worlds.size(); ++i)
  {
    dart::simulation::WorldPtr original = worlds[i];
    std::vector<dart::simulation::WorldPtr> clones;
    clones.push_back(original);
    for(std::size_t j=1; j<5; ++j)
    {
      clones.push_back(clones[j-1]->clone());

      auto originalCD
          = original->getConstraintSolver()->getCollisionDetector();
      auto cloneCD
          = clones.back()->getConstraintSolver()->getCollisionDetector();

      std::string originalCDType = originalCD->getType();
      std::string cloneCDType = cloneCD->getType();

      EXPECT_EQ(originalCDType, cloneCDType);
    }
  }
}

//==============================================================================
int main(int argc, char* argv[])
{
  ::testing::InitGoogleTest(&argc, argv);
  return RUN_ALL_TESTS();
}<|MERGE_RESOLUTION|>--- conflicted
+++ resolved
@@ -198,25 +198,6 @@
     for(std::size_t j=1; j<5; ++j)
       clones.push_back(clones[j-1]->clone());
 
-<<<<<<< HEAD
-=======
-    // Make sure all the Skeleton states match at the start
-    // TODO(MXG): This should be removed once state also gets copied over during a cloning
-    for(std::size_t j=1; j<clones.size(); ++j)
-    {
-      for(std::size_t k=0; k<original->getNumSkeletons(); ++k)
-      {
-        dart::dynamics::SkeletonPtr skel = original->getSkeleton(k);
-        dart::dynamics::SkeletonPtr clone = clones[j]->getSkeleton(k);
-
-        clone->setPositions(skel->getPositions());
-        clone->setVelocities(skel->getVelocities());
-        clone->setAccelerations(skel->getAccelerations());
-        clone->setForces(skel->getForces());
-      }
-    }
-
->>>>>>> 5aeb3d00
 #ifndef NDEBUG // Debug mode
     std::size_t numIterations = 3;
 #else
