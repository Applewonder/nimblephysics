/*
 * Copyright (c) 2015, Georgia Tech Research Corporation
 * All rights reserved.
 *
 * Author(s): Michael X. Grey <mxgrey@gatech.edu>
 *
 * Georgia Tech Graphics Lab and Humanoid Robotics Lab
 *
 * Directed by Prof. C. Karen Liu and Prof. Mike Stilman
 * <karenliu@cc.gatech.edu> <mstilman@cc.gatech.edu>
 *
 * This file is provided under the following "BSD-style" License:
 *   Redistribution and use in source and binary forms, with or
 *   without modification, are permitted provided that the following
 *   conditions are met:
 *   * Redistributions of source code must retain the above copyright
 *     notice, this list of conditions and the following disclaimer.
 *   * Redistributions in binary form must reproduce the above
 *     copyright notice, this list of conditions and the following
 *     disclaimer in the documentation and/or other materials provided
 *     with the distribution.
 *   THIS SOFTWARE IS PROVIDED BY THE COPYRIGHT HOLDERS AND
 *   CONTRIBUTORS "AS IS" AND ANY EXPRESS OR IMPLIED WARRANTIES,
 *   INCLUDING, BUT NOT LIMITED TO, THE IMPLIED WARRANTIES OF
 *   MERCHANTABILITY AND FITNESS FOR A PARTICULAR PURPOSE ARE
 *   DISCLAIMED. IN NO EVENT SHALL THE COPYRIGHT HOLDER OR
 *   CONTRIBUTORS BE LIABLE FOR ANY DIRECT, INDIRECT, INCIDENTAL,
 *   SPECIAL, EXEMPLARY, OR CONSEQUENTIAL DAMAGES (INCLUDING, BUT NOT
 *   LIMITED TO, PROCUREMENT OF SUBSTITUTE GOODS OR SERVICES; LOSS OF
 *   USE, DATA, OR PROFITS; OR BUSINESS INTERRUPTION) HOWEVER CAUSED
 *   AND ON ANY THEORY OF LIABILITY, WHETHER IN CONTRACT, STRICT
 *   LIABILITY, OR TORT (INCLUDING NEGLIGENCE OR OTHERWISE) ARISING IN
 *   ANY WAY OUT OF THE USE OF THIS SOFTWARE, EVEN IF ADVISED OF THE
 *   POSSIBILITY OF SUCH DAMAGE.
 */

#include <iostream>
#include <gtest/gtest.h>
#include "TestHelpers.h"

#include "dart/common/sub_ptr.h"
#include "dart/math/Geometry.h"
#include "dart/utils/SkelParser.h"
#include "dart/dynamics/BodyNode.h"
#include "dart/dynamics/RevoluteJoint.h"
#include "dart/dynamics/Skeleton.h"
#include "dart/simulation/World.h"

using namespace dart;
using namespace math;
using namespace dynamics;
using namespace simulation;

std::vector<std::string> getFileList()
{
  std::vector<std::string> fileList;
  fileList.push_back(DART_DATA_PATH"skel/test/chainwhipa.skel");
  fileList.push_back(DART_DATA_PATH"skel/test/single_pendulum.skel");
  fileList.push_back(DART_DATA_PATH"skel/test/single_pendulum_euler_joint.skel");
  fileList.push_back(DART_DATA_PATH"skel/test/single_pendulum_ball_joint.skel");
  fileList.push_back(DART_DATA_PATH"skel/test/double_pendulum.skel");
  fileList.push_back(DART_DATA_PATH"skel/test/double_pendulum_euler_joint.skel");
  fileList.push_back(DART_DATA_PATH"skel/test/double_pendulum_ball_joint.skel");
  fileList.push_back(DART_DATA_PATH"skel/test/serial_chain_revolute_joint.skel");
  fileList.push_back(DART_DATA_PATH"skel/test/serial_chain_eulerxyz_joint.skel");
  fileList.push_back(DART_DATA_PATH"skel/test/serial_chain_ball_joint.skel");
  fileList.push_back(DART_DATA_PATH"skel/test/serial_chain_ball_joint_20.skel");
  fileList.push_back(DART_DATA_PATH"skel/test/serial_chain_ball_joint_40.skel");
  fileList.push_back(DART_DATA_PATH"skel/test/simple_tree_structure.skel");
  fileList.push_back(DART_DATA_PATH"skel/test/simple_tree_structure_euler_joint.skel");
  fileList.push_back(DART_DATA_PATH"skel/test/simple_tree_structure_ball_joint.skel");
  fileList.push_back(DART_DATA_PATH"skel/test/tree_structure.skel");
  fileList.push_back(DART_DATA_PATH"skel/test/tree_structure_euler_joint.skel");
  fileList.push_back(DART_DATA_PATH"skel/test/tree_structure_ball_joint.skel");
  fileList.push_back(DART_DATA_PATH"skel/fullbody1.skel");

  return fileList;
}

std::vector<SkeletonPtr> getSkeletons()
{
  std::vector<std::string> fileList = getFileList();

  std::vector<WorldPtr> worlds;
  for(size_t i=0; i<fileList.size(); ++i)
    worlds.push_back(dart::utils::SkelParser::readWorld(fileList[i]));

  std::vector<SkeletonPtr> skeletons;
  for(size_t i=0; i<worlds.size(); ++i)
  {
    WorldPtr world = worlds[i];
    for(size_t j=0; j<world->getNumSkeletons(); ++j)
      skeletons.push_back(world->getSkeleton(j));
  }

  return skeletons;
}

void check_self_consistency(SkeletonPtr skeleton)
{
  for(size_t i=0; i<skeleton->getNumBodyNodes(); ++i)
  {
    BodyNode* bn = skeleton->getBodyNode(i);
    EXPECT_TRUE(bn->getIndexInSkeleton() == i);
    EXPECT_TRUE(skeleton->getBodyNode(bn->getName()) == bn);

    Joint* joint = bn->getParentJoint();
    EXPECT_TRUE(skeleton->getJoint(joint->getName()) == joint);

    for(size_t j=0; j<joint->getNumDofs(); ++j)
    {
      DegreeOfFreedom* dof = joint->getDof(j);
      EXPECT_TRUE(dof->getIndexInJoint() == j);
      EXPECT_TRUE(skeleton->getDof(dof->getName()) == dof);
    }
  }

  for(size_t i=0; i<skeleton->getNumDofs(); ++i)
  {
    DegreeOfFreedom* dof = skeleton->getDof(i);
    EXPECT_TRUE(dof->getIndexInSkeleton() == i);
    EXPECT_TRUE(skeleton->getDof(dof->getName()) == dof);
  }
}

void constructSubtree(std::vector<BodyNode*>& _tree, BodyNode* bn)
{
  _tree.push_back(bn);
  for(size_t i=0; i<bn->getNumChildBodyNodes(); ++i)
    constructSubtree(_tree, bn->getChildBodyNode(i));
}

TEST(Skeleton, Restructuring)
{
  std::vector<SkeletonPtr> skeletons = getSkeletons();

#ifndef NDEBUG
  size_t numIterations = 10;
#else
  size_t numIterations = 2*skeletons.size();
#endif

  // Test moves within the current Skeleton
  for(size_t i=0; i<numIterations; ++i)
  {
    size_t index = floor(math::random(0, skeletons.size()));
    index = std::min(index, skeletons.size()-1);
    SkeletonPtr skeleton = skeletons[index];
    SkeletonPtr original = skeleton->clone();

    size_t maxNode = skeleton->getNumBodyNodes()-1;
    BodyNode* bn1 = skeleton->getBodyNode(floor(math::random(0, maxNode)));
    BodyNode* bn2 = skeleton->getBodyNode(ceil(math::random(0, maxNode)));

    if(bn1 == bn2)
    {
      --i;
      continue;
    }

    BodyNode* child = bn1->descendsFrom(bn2)? bn1 : bn2;
    BodyNode* parent = child == bn1? bn2 : bn1;

    child->moveTo(parent);

    EXPECT_TRUE(skeleton->getNumBodyNodes() == original->getNumBodyNodes());
    if(skeleton->getNumBodyNodes() == original->getNumBodyNodes())
    {
      for(size_t j=0; j<skeleton->getNumBodyNodes(); ++j)
      {
        // Make sure no BodyNodes have been lost or gained in translation
        std::string name = original->getBodyNode(j)->getName();
        BodyNode* bn = skeleton->getBodyNode(name);
        EXPECT_FALSE(bn == nullptr);
        if(bn)
          EXPECT_TRUE(bn->getName() == name);

        name = skeleton->getBodyNode(j)->getName();
        bn = original->getBodyNode(name);
        EXPECT_FALSE(bn == nullptr);
        if(bn)
          EXPECT_TRUE(bn->getName() == name);


        // Make sure no Joints have been lost or gained in translation
        name = original->getJoint(j)->getName();
        Joint* joint = skeleton->getJoint(name);
        EXPECT_FALSE(joint == nullptr);
        if(joint)
          EXPECT_TRUE(joint->getName() == name);

        name = skeleton->getJoint(j)->getName();
        joint = original->getJoint(name);
        EXPECT_FALSE(joint == nullptr);
        if(joint)
          EXPECT_TRUE(joint->getName() == name);
      }
    }

    EXPECT_TRUE(skeleton->getNumDofs() == original->getNumDofs());
    for(size_t j=0; j<skeleton->getNumDofs(); ++j)
    {
      std::string name = original->getDof(j)->getName();
      DegreeOfFreedom* dof = skeleton->getDof(name);
      EXPECT_FALSE(dof == nullptr);
      if(dof)
        EXPECT_TRUE(dof->getName() == name);

      name = skeleton->getDof(j)->getName();
      dof = original->getDof(name);
      EXPECT_FALSE(dof == nullptr);
      if(dof)
        EXPECT_TRUE(dof->getName() == name);
    }
  }

  // Test moves between Skeletons
  for(size_t i=0; i<numIterations; ++i)
  {
    size_t fromIndex = floor(math::random(0, skeletons.size()));
    fromIndex = std::min(fromIndex, skeletons.size()-1);
    SkeletonPtr fromSkel = skeletons[fromIndex];

    if(fromSkel->getNumBodyNodes() == 0)
    {
      --i;
      continue;
    }

    size_t toIndex = floor(math::random(0, skeletons.size()));
    toIndex = std::min(toIndex, skeletons.size()-1);
    SkeletonPtr toSkel = skeletons[toIndex];

    if(toSkel->getNumBodyNodes() == 0)
    {
      --i;
      continue;
    }

    BodyNode* childBn = fromSkel->getBodyNode(
          floor(math::random(0, fromSkel->getNumBodyNodes()-1)));
    BodyNode* parentBn = toSkel->getBodyNode(
          floor(math::random(0, toSkel->getNumBodyNodes()-1)));

    if(fromSkel == toSkel)
    {
      if(childBn == parentBn)
      {
        --i;
        continue;
      }

      if(parentBn->descendsFrom(childBn))
      {
        BodyNode* tempBn = childBn;
        childBn = parentBn;
        parentBn = tempBn;

        SkeletonPtr tempSkel = fromSkel;
        fromSkel = toSkel;
        toSkel = tempSkel;
      }
    }

    BodyNode* originalParent = childBn->getParentBodyNode();
    std::vector<BodyNode*> subtree;
    constructSubtree(subtree, childBn);

    // Move to a new Skeleton
    childBn->moveTo(parentBn);

    // Make sure all the objects have moved
    for(size_t j=0; j<subtree.size(); ++j)
    {
      BodyNode* bn = subtree[j];
      EXPECT_TRUE(bn->getSkeleton() == toSkel);
    }

    // Move to the Skeleton's root while producing a new Joint type
    sub_ptr<Joint> originalJoint = childBn->getParentJoint();
    childBn->moveTo<FreeJoint>(nullptr);

    // The original parent joint should be deleted now
    EXPECT_TRUE(originalJoint == nullptr);

    // The BodyNode should now be a root node
    EXPECT_TRUE(childBn->getParentBodyNode() == nullptr);

    // The subtree should still be in the same Skeleton
    for(size_t j=0; j<subtree.size(); ++j)
    {
      BodyNode* bn = subtree[j];
      EXPECT_TRUE(bn->getSkeleton() == toSkel);
    }

    // Create some new Skeletons and mangle them all up

    childBn->copyTo<RevoluteJoint>(fromSkel, originalParent);

    SkeletonPtr temporary = childBn->split("temporary");
    SkeletonPtr other_temporary =
        childBn->split<PrismaticJoint>("other temporary");
    SkeletonPtr another_temporary = childBn->copyAs("another temporary");
    SkeletonPtr last_temporary = childBn->copyAs<ScrewJoint>("last temporary");

    childBn->copyTo(another_temporary->getBodyNode(
                      another_temporary->getNumBodyNodes()-1));
    childBn->copyTo<PlanarJoint>(another_temporary->getBodyNode(0));
    childBn->copyTo<TranslationalJoint>(temporary, nullptr);
    childBn->moveTo(last_temporary,
        last_temporary->getBodyNode(last_temporary->getNumBodyNodes()-1));
    childBn->moveTo<BallJoint>(last_temporary, nullptr);
    childBn->moveTo<EulerJoint>(last_temporary,
                                last_temporary->getBodyNode(0));
    childBn->changeParentJointType<FreeJoint>();

    // Test the non-recursive copying
    if(toSkel->getNumBodyNodes() > 1)
    {
      SkeletonPtr singleBodyNode =
          toSkel->getBodyNode(0)->copyAs("single", false);
      EXPECT_TRUE(singleBodyNode->getNumBodyNodes() == 1);

      std::pair<Joint*, BodyNode*> singlePair =
          toSkel->getBodyNode(0)->copyTo(nullptr, false);
      EXPECT_TRUE(singlePair.second->getNumChildBodyNodes() == 0);
    }

    // Check that the mangled Skeletons are all self-consistent
    check_self_consistency(fromSkel);
    check_self_consistency(toSkel);
    check_self_consistency(temporary);
    check_self_consistency(other_temporary);
    check_self_consistency(another_temporary);
    check_self_consistency(last_temporary);
  }
}

TEST(Skeleton, Persistence)
{
  WeakBodyNodePtr weakBnPtr;
  SoftBodyNodePtr softBnPtr;
  WeakSoftBodyNodePtr weakSoftBnPtr;
  WeakSkeletonPtr weakSkelPtr;
  {
    BodyNodePtr strongPtr;
    {
      {
        SkeletonPtr skeleton = createThreeLinkRobot(
              Eigen::Vector3d(1.0, 1.0, 1.0), DOF_X,
              Eigen::Vector3d(1.0, 1.0, 1.0), DOF_Y,
              Eigen::Vector3d(1.0, 1.0, 1.0), DOF_Z);
        weakSkelPtr = skeleton;

        // Test usability of the BodyNodePtr
        strongPtr = skeleton->getBodyNode(0);
        weakBnPtr = strongPtr;
        ConstBodyNodePtr constPtr = strongPtr;

        EXPECT_FALSE( strongPtr == nullptr );
        EXPECT_FALSE( nullptr == strongPtr );

        EXPECT_TRUE( strongPtr == skeleton->getBodyNode(0) );
        EXPECT_TRUE( skeleton->getBodyNode(0) == strongPtr );
        EXPECT_TRUE( constPtr == strongPtr );
        EXPECT_TRUE( weakBnPtr.lock() == strongPtr );

        EXPECT_FALSE( strongPtr < constPtr );
        EXPECT_FALSE( strongPtr < skeleton->getBodyNode(0) );
        EXPECT_FALSE( strongPtr < weakBnPtr.lock() );
        EXPECT_FALSE( skeleton->getBodyNode(0) < strongPtr );
        EXPECT_FALSE( weakBnPtr.lock() < strongPtr);

        EXPECT_FALSE( strongPtr > constPtr );
        EXPECT_FALSE( strongPtr > skeleton->getBodyNode(0) );
        EXPECT_FALSE( strongPtr > weakBnPtr.lock() );
        EXPECT_FALSE( skeleton->getBodyNode(0) > strongPtr );
        EXPECT_FALSE( weakBnPtr.lock() > strongPtr );

        BodyNodePtr tail = skeleton->getBodyNode(skeleton->getNumBodyNodes()-1);
        std::pair<Joint*, SoftBodyNode*> pair =
            skeleton->createJointAndBodyNodePair<RevoluteJoint, SoftBodyNode>(
              tail);

        softBnPtr = pair.second;
        weakSoftBnPtr = softBnPtr;
        WeakBodyNodePtr otherWeakPtr = weakSoftBnPtr; // Test convertability

        // Test usability of the DegreeOfFreedomPtr
        DegreeOfFreedomPtr dof = skeleton->getDof(1);
        WeakDegreeOfFreedomPtr weakdof = dof;
        ConstDegreeOfFreedomPtr const_dof = dof;
        WeakConstDegreeOfFreedomPtr const_weakdof = weakdof;
        const_weakdof = const_dof;

        EXPECT_TRUE( dof == skeleton->getDof(1) );
        EXPECT_TRUE( dof == const_dof );
        EXPECT_TRUE( weakdof.lock() == const_weakdof.lock() );
        EXPECT_TRUE( const_weakdof.lock() == skeleton->getDof(1) );
        EXPECT_TRUE( skeleton->getDof(1) == const_weakdof.lock() );

        EXPECT_FALSE( dof < const_dof );
        EXPECT_FALSE( dof < skeleton->getDof(1) );
        EXPECT_FALSE( dof < weakdof.lock() );
        EXPECT_FALSE( skeleton->getDof(1) < dof );
        EXPECT_FALSE( weakdof.lock() < dof );

        EXPECT_FALSE( dof > const_dof );
        EXPECT_FALSE( dof > skeleton->getDof(1) );
        EXPECT_FALSE( dof > weakdof.lock() );
        EXPECT_FALSE( skeleton->getDof(1) > dof );
        EXPECT_FALSE( weakdof.lock() > dof );

        dof = nullptr;
        weakdof = nullptr;
        const_dof = nullptr;
        const_weakdof = nullptr;

        EXPECT_TRUE( dof == nullptr );
        EXPECT_TRUE( nullptr == dof );
        EXPECT_TRUE( weakdof.lock() == nullptr );
        EXPECT_TRUE( nullptr == weakdof.lock() );
        EXPECT_TRUE( const_dof == nullptr );
        EXPECT_TRUE( const_weakdof.lock() == nullptr );

        EXPECT_FALSE( dof < const_dof );

        // Test usability of the JointPtr
        JointPtr joint = skeleton->getJoint(1);
        WeakJointPtr weakjoint = joint;
        ConstJointPtr const_joint = joint;
        WeakConstJointPtr const_weakjoint = const_joint;

        EXPECT_TRUE( joint == skeleton->getJoint(1) );
        EXPECT_TRUE( joint == const_joint );
        EXPECT_TRUE( weakjoint.lock() == const_weakjoint.lock() );
        EXPECT_TRUE( const_weakjoint.lock() == skeleton->getJoint(1) );

        EXPECT_FALSE( joint < const_joint );
        EXPECT_FALSE( joint < skeleton->getJoint(1) );
        EXPECT_FALSE( joint < weakjoint.lock() );
        EXPECT_FALSE( skeleton->getJoint(1) < joint );
        EXPECT_FALSE( weakjoint.lock() < joint );

        EXPECT_FALSE( joint > const_joint );
        EXPECT_FALSE( joint > skeleton->getJoint(1) );
        EXPECT_FALSE( joint > weakjoint.lock() );
        EXPECT_FALSE( skeleton->getJoint(1) > joint );
        EXPECT_FALSE( weakjoint.lock() > joint );

        joint = nullptr;
        weakjoint = nullptr;
        const_joint = nullptr;
        const_weakjoint = nullptr;

        EXPECT_TRUE( joint == nullptr );
        EXPECT_TRUE( weakjoint.lock() == nullptr );
        EXPECT_TRUE( const_joint == nullptr );
        EXPECT_TRUE( const_weakjoint.lock() == nullptr );
      }

      // The BodyNode should still be alive, because a BodyNodePtr still
      // references it
      EXPECT_FALSE(weakBnPtr.expired());

      // The Skeleton should still be alive, because a BodyNodePtr still
      // references one of its BodyNodes
      EXPECT_FALSE(weakSkelPtr.lock() == nullptr);

      // Take the BodyNode out of its Skeleton and put it into a temporary one
      strongPtr->remove();

      // The BodyNode should still be alive, because a BodyNodePtr still
      // references it
      EXPECT_FALSE(weakBnPtr.expired());

      // The Skeleton should be destroyed, because it lost the only BodyNode
      // that still had a reference
      EXPECT_TRUE(weakSkelPtr.lock() == nullptr);

      // Update the weakSkelPtr so it references the Skeleton that still exists
      weakSkelPtr = strongPtr->getSkeleton();
      EXPECT_FALSE(weakSkelPtr.lock() == nullptr);

      // Change the BodyNode that this BodyNodePtr is referencing
      strongPtr = strongPtr->getChildBodyNode(0);

      // Make sure the Skeleton is still alive. If the SkeletonPtr being used
      // by the BodyNodePtr is not swapped atomically, then this will fail,
      // which means we cannot rely on BodyNodePtr to keep BodyNodes alive.
      EXPECT_FALSE(weakSkelPtr.lock() == nullptr);
    }

    SkeletonPtr other_skeleton = createThreeLinkRobot(
          Eigen::Vector3d(1.0, 1.0, 1.0), DOF_X,
          Eigen::Vector3d(1.0, 1.0, 1.0), DOF_Y,
          Eigen::Vector3d(1.0, 1.0, 1.0), DOF_Z);
    BodyNode* tail = other_skeleton->getBodyNode(
          other_skeleton->getNumBodyNodes()-1);

    WeakConstBodyNodePtr weakParentPtr;
    {
      ConstBodyNodePtr parent = strongPtr;
      parent = parent->getParentBodyNode();
      weakParentPtr = parent;
      strongPtr->moveTo(tail);

      // The Skeleton should still be alive because 'parent' exists
      EXPECT_FALSE(weakSkelPtr.lock() == nullptr);
    }

    // Now that 'parent' is out of scope, the Skeleton should be gone
    EXPECT_TRUE(weakSkelPtr.lock() == nullptr);
    EXPECT_TRUE(weakParentPtr.lock() == nullptr);

    weakBnPtr = strongPtr;
    weakSkelPtr = strongPtr->getSkeleton();
    EXPECT_FALSE(weakBnPtr.expired());
    EXPECT_FALSE(weakSkelPtr.expired());
  }

  // softBnPtr still exists, so it should be keeping the Skeleton active
  EXPECT_FALSE(weakBnPtr.expired());

  std::weak_ptr<Skeleton> weakSkel = softBnPtr->remove();

  // Now that the SoftBodyNode which is holding the reference has been moved to
  // another Skeleton, the weakBnPtr and weakSkelPtr should disappear
  EXPECT_TRUE(weakBnPtr.expired());
  EXPECT_TRUE(weakSkelPtr.expired());

  // The WeakSoftBodyNodePtr should not have expired yet, because a strong
  // reference to its SoftBodyNode still exists
  EXPECT_FALSE(weakSoftBnPtr.expired());

  // Test the user-defined copy constructor
  SoftBodyNodePtr otherSoftBnPtr = softBnPtr;

  softBnPtr = nullptr;

  EXPECT_FALSE(weakSkel.lock() == nullptr);
  EXPECT_FALSE(weakSoftBnPtr.lock() == nullptr);

  BodyNodePtr strongPtr = otherSoftBnPtr;

  otherSoftBnPtr = nullptr;

  BodyNodePtr otherStrongPtr = strongPtr;

  strongPtr = nullptr;

  EXPECT_FALSE(weakSkel.lock() == nullptr);
  EXPECT_FALSE(weakSoftBnPtr.lock() == nullptr);

  otherStrongPtr = nullptr;

  // Now that all the strong BodyNodePtrs have been cleared, the
  // WeakSoftBodyNodePtr should also be cleared
  EXPECT_TRUE(weakSoftBnPtr.lock() == nullptr);
  EXPECT_TRUE(weakSkel.lock() == nullptr);
}

TEST(Skeleton, NodePersistence)
{
  SkeletonPtr skel = Skeleton::create();
  skel->createJointAndBodyNodePair<FreeJoint>(nullptr);

  {
    EndEffector* manip =
        skel->getBodyNode(0)->createEndEffector(Entity::Properties("manip"));

    EXPECT_TRUE(skel->getEndEffector("manip") == manip);
    EXPECT_TRUE(skel->getEndEffector(0) == manip);
    EXPECT_TRUE(skel->getBodyNode(0)->getEndEffector(0) == manip);

    WeakEndEffectorPtr weakManip = manip;

    EXPECT_FALSE(weakManip.lock() == nullptr);

    manip->remove();

    // The Node has been removed, and no strong reference to it exists, so it
    // should be gone from the Skeleton
    EXPECT_TRUE(skel->getEndEffector("manip") == nullptr);
    EXPECT_TRUE(skel->getNumEndEffectors() == 0);
    EXPECT_TRUE(skel->getBodyNode(0)->getNumEndEffectors() == 0);

    EXPECT_TRUE(weakManip.lock() == nullptr);
  }

  {
    EndEffector* manip =
        skel->getBodyNode(0)->createEndEffector(Entity::Properties("manip"));

    EXPECT_TRUE(skel->getEndEffector("manip") == manip);
    EXPECT_TRUE(skel->getEndEffector(0) == manip);
    EXPECT_TRUE(skel->getBodyNode(0)->getEndEffector(0) == manip);

    EndEffectorPtr strongManip = manip;
    WeakEndEffectorPtr weakManip = strongManip;

    EXPECT_FALSE(weakManip.lock() == nullptr);

    manip->remove();

    // The Node has been removed, but a strong reference to it still exists, so
    // it will remain in the Skeleton for now
    EXPECT_TRUE(skel->getEndEffector("manip") == manip);
    EXPECT_TRUE(skel->getEndEffector(0) == manip);
    EXPECT_TRUE(skel->getBodyNode(0)->getEndEffector(0) == manip);

    EXPECT_FALSE(weakManip.lock() == nullptr);

    strongManip = nullptr;

    // The Node has been removed, and no strong reference to it exists any
    // longer, so it should be gone from the Skeleton
    EXPECT_TRUE(skel->getEndEffector("manip") == nullptr);
    EXPECT_TRUE(skel->getNumEndEffectors() == 0);
    EXPECT_TRUE(skel->getBodyNode(0)->getNumEndEffectors() == 0);

    EXPECT_TRUE(weakManip.lock() == nullptr);
  }
}

TEST(Skeleton, Referential)
{
  std::vector<SkeletonPtr> skeletons = getSkeletons();

#ifndef NDEBUG // Debug mode
  size_t numIterations = 1;
#else // Release mode
  size_t numIterations = 20;
#endif

  for(size_t i=0; i<skeletons.size(); ++i)
  {
    SkeletonPtr skeleton = skeletons[i];
    for(size_t j=0; j<skeleton->getNumTrees(); ++j)
    {
      BranchPtr tree = Branch::create(skeleton->getRootBodyNode(j));

      const std::vector<BodyNode*>& skelBns = skeleton->getTreeBodyNodes(j);
      EXPECT_TRUE(tree->getNumBodyNodes() == skelBns.size());
      for(BodyNode* bn : skelBns)
      {
        EXPECT_FALSE(tree->getIndexOf(bn) == INVALID_INDEX);
        EXPECT_TRUE(tree->getBodyNode(tree->getIndexOf(bn)) == bn);
      }

      const std::vector<DegreeOfFreedom*>& skelDofs = skeleton->getTreeDofs(j);
      EXPECT_TRUE(tree->getNumDofs() == skelDofs.size());
      for(DegreeOfFreedom* dof : skelDofs)
      {
        EXPECT_FALSE(tree->getIndexOf(dof) == INVALID_INDEX);
        EXPECT_TRUE(tree->getDof(tree->getIndexOf(dof)) == dof);
      }

      Eigen::VectorXd q = tree->getPositions();
      Eigen::VectorXd dq = tree->getVelocities();
      Eigen::VectorXd ddq = tree->getAccelerations();

      for(size_t k=0; k<numIterations; ++k)
      {
        for(int r=0; r<q.size(); ++r)
        {
          q[r] = math::random(-10, 10);
          dq[r] = math::random(-10, 10);
          ddq[r] = math::random(-10, 10);
        }

        tree->setPositions(q);
        tree->setVelocities(dq);
        tree->setAccelerations(ddq);

        EXPECT_TRUE( equals(q, tree->getPositions(), 0.0) );
        EXPECT_TRUE( equals(dq, tree->getVelocities(), 0.0) );
        EXPECT_TRUE( equals(ddq, tree->getAccelerations(), 0.0) );

        const Eigen::MatrixXd& skelMassMatrix = skeleton->getMassMatrix();
        const Eigen::MatrixXd& treeMassMatrix = tree->getMassMatrix();

        const Eigen::MatrixXd& skelAugM = skeleton->getAugMassMatrix();
        const Eigen::MatrixXd& treeAugM = tree->getAugMassMatrix();

        const Eigen::MatrixXd& skelInvM = skeleton->getInvMassMatrix();
        const Eigen::MatrixXd& treeInvM = tree->getInvMassMatrix();

        const Eigen::MatrixXd& skelInvAugM = skeleton->getInvAugMassMatrix();
        const Eigen::MatrixXd& treeInvAugM = tree->getInvAugMassMatrix();

        const Eigen::VectorXd& skelCvec = skeleton->getCoriolisForces();
        const Eigen::VectorXd& treeCvec = tree->getCoriolisForces();

        const Eigen::VectorXd& skelFg = skeleton->getGravityForces();
        const Eigen::VectorXd& treeFg = tree->getGravityForces();

        const Eigen::VectorXd& skelCg = skeleton->getCoriolisAndGravityForces();
        const Eigen::VectorXd& treeCg = tree->getCoriolisAndGravityForces();

        const Eigen::VectorXd& skelFext = skeleton->getExternalForces();
        const Eigen::VectorXd& treeFext = tree->getExternalForces();

        const Eigen::VectorXd& skelFc = skeleton->getConstraintForces();
        const Eigen::VectorXd& treeFc = tree->getConstraintForces();

        const size_t nDofs = tree->getNumDofs();
        for(size_t r1=0; r1<nDofs; ++r1)
        {
          const size_t sr1 = tree->getDof(r1)->getIndexInSkeleton();
          for(size_t r2=0; r2<nDofs; ++r2)
          {
            const size_t sr2 = tree->getDof(r2)->getIndexInSkeleton();

            EXPECT_TRUE( skelMassMatrix(sr1,sr2) == treeMassMatrix(r1,r2) );
            EXPECT_TRUE( skelAugM(sr1,sr2) == treeAugM(r1,r2) );
            EXPECT_TRUE( skelInvM(sr1,sr2) == treeInvM(r1,r2) );
            EXPECT_TRUE( skelInvAugM(sr1,sr2) == treeInvAugM(r1,r2) );
          }

          EXPECT_TRUE( skelCvec[sr1] == treeCvec[r1] );
          EXPECT_TRUE( skelFg[sr1]   == treeFg[r1] );
          EXPECT_TRUE( skelCg[sr1]   == treeCg[r1] );
          EXPECT_TRUE( skelFext[sr1] == treeFext[r1] );
          EXPECT_TRUE( skelFext[sr1] == treeFext[r1] );
          EXPECT_TRUE( skelFc[sr1]   == treeFc[r1] );
        }

        const size_t numBodyNodes = tree->getNumBodyNodes();
        for(size_t m=0; m<numBodyNodes; ++m)
        {
          const BodyNode* bn = tree->getBodyNode(m);
          const Eigen::MatrixXd Jtree = tree->getJacobian(bn);
          const Eigen::MatrixXd Jskel = skeleton->getJacobian(bn);

          for(size_t r2=0; r2<nDofs; ++r2)
          {
            const size_t sr2 = tree->getDof(r2)->getIndexInSkeleton();
            for(size_t r1=0; r1<6; ++r1)
            {
              EXPECT_TRUE( Jtree(r1,r2) == Jskel(r1, sr2) );
            }
          }
        }
      }
    }
  }
}

template <class JointType = RevoluteJoint>
BodyNode* addBodyNode(BodyNode* bn, const std::string& name)
{
  BodyNode* result = bn->createChildJointAndBodyNodePair<JointType>().second;
  result->setName(name);
  return result;
}

SkeletonPtr constructLinkageTestSkeleton()
{
  SkeletonPtr skel = Skeleton::create();
  BodyNode* bn = skel->createJointAndBodyNodePair<RevoluteJoint>().second;
  bn->setName("c1b1");
  bn = addBodyNode<FreeJoint>(bn, "c1b2");

  BodyNode* c1b3 = addBodyNode(bn, "c1b3");
  bn = addBodyNode(c1b3, "c2b1");
  bn = addBodyNode(bn, "c2b2");
  addBodyNode(bn, "c2b3");

  bn = addBodyNode(c1b3, "c3b1");
  bn = addBodyNode(bn, "c3b2");
  BodyNode* c3b3 = addBodyNode(bn, "c3b3");
  bn = addBodyNode(c3b3, "c4b1");
  bn = addBodyNode(bn, "c4b2");
  addBodyNode(bn, "c4b3");
  addBodyNode(c3b3, "c3b4");

  bn = addBodyNode(c1b3, "c5b1");
  addBodyNode(bn, "c5b2");

  return skel;
}

void checkForBodyNodes(
    size_t& /*count*/,
    const ReferentialSkeletonPtr& /*refSkel*/,
    const SkeletonPtr& /*skel*/)
{
  // Do nothing
}

// Variadic function for testing a ReferentialSkeleton for a series of BodyNode
// names
template <typename ... Args>
void checkForBodyNodes(
    size_t& count,
    const ReferentialSkeletonPtr& refSkel,
    const SkeletonPtr& skel,
    const std::string& name,
    Args ... args)
{
  bool contains = refSkel->getIndexOf(skel->getBodyNode(name)) != INVALID_INDEX;
  EXPECT_TRUE(contains);
  if(!contains)
  {
    dtmsg << "The ReferentialSkeleton [" << refSkel->getName() << "] does NOT "
          << "contain the BodyNode [" << name << "] of the Skeleton ["
          << skel->getName() << "]\n";
  }

  ++count;
  checkForBodyNodes(count, refSkel, skel, args...);
}

template <typename ... Args>
size_t checkForBodyNodes(
    const ReferentialSkeletonPtr& refSkel,
    const SkeletonPtr& skel,
    bool checkCount,
    Args ... args)
{
  size_t count = 0;
  checkForBodyNodes(count, refSkel, skel, args...);

  if(checkCount)
  {
    bool countValid = (count == refSkel->getNumBodyNodes());
    EXPECT_TRUE(countValid);
    if(!countValid)
    {
      dtmsg << "The number of BodyNodes checked for [" << count << "] "
            << "does not equal the number [" << refSkel->getNumBodyNodes()
            << "] in the ReferentialSkeleton [" << refSkel->getName() << "]\n";
    }
  }

  return count;
}

TEST(Skeleton, Linkage)
{
  // Test a variety of uses of Linkage::Criteria
  SkeletonPtr skel = constructLinkageTestSkeleton();

  BranchPtr subtree = Branch::create(skel->getBodyNode("c3b3"), "subtree");
  checkForBodyNodes(subtree, skel, true,
                    "c3b3", "c3b4", "c4b1", "c4b2", "c4b3");

  ChainPtr midchain = Chain::create(skel->getBodyNode("c1b3"),
                 skel->getBodyNode("c3b4"), "midchain");
  checkForBodyNodes(midchain, skel, true, "c3b1", "c3b2", "c3b3");

  Linkage::Criteria criteria;
  criteria.mStart = skel->getBodyNode("c5b2");
  criteria.mTargets.push_back(
        Linkage::Criteria::Target(skel->getBodyNode("c4b3")));
  LinkagePtr path = Linkage::create(criteria, "path");
  checkForBodyNodes(path, skel, true, "c5b2", "c5b1", "c1b3", "c3b1", "c3b2",
                                      "c3b3", "c4b1", "c4b2", "c4b3");

  skel->getBodyNode(0)->copyTo(nullptr);
  criteria.mTargets.clear();
  criteria.mStart = skel->getBodyNode("c3b1");
  criteria.mStart.mPolicy = Linkage::Criteria::UPSTREAM;
  criteria.mTargets.push_back(
        Linkage::Criteria::Target(skel->getBodyNode("c3b1(1)"),
                                  Linkage::Criteria::UPSTREAM));

  LinkagePtr combinedTreeBases = Linkage::create(criteria, "combinedTreeBases");
  checkForBodyNodes(combinedTreeBases, skel, true,
                    "c3b1",    "c1b3",    "c2b1",    "c2b2",    "c2b3",
                    "c3b1(1)", "c1b3(1)", "c2b1(1)", "c2b2(1)", "c2b3(1)",
                    "c5b1",    "c5b2",    "c1b2",    "c1b1",
                    "c5b1(1)", "c5b2(1)", "c1b2(1)", "c1b1(1)");

  SkeletonPtr skel2 = skel->getBodyNode(0)->copyAs("skel2");
  criteria.mTargets.clear();
  criteria.mTargets.push_back(
        Linkage::Criteria::Target(skel2->getBodyNode("c3b1"),
                                  Linkage::Criteria::UPSTREAM));
  LinkagePtr combinedSkelBases = Linkage::create(criteria, "combinedSkelBases");
  size_t count = 0;
  count += checkForBodyNodes(combinedSkelBases, skel, false,
                             "c3b1", "c1b3", "c2b1", "c2b2", "c2b3",
                             "c5b1", "c5b2", "c1b2", "c1b1");
  count += checkForBodyNodes(combinedSkelBases, skel2, false,
                             "c3b1", "c1b3", "c2b1", "c2b2", "c2b3",
                             "c5b1", "c5b2", "c1b2", "c1b1");
  EXPECT_TRUE( count == combinedSkelBases->getNumBodyNodes() );

  ChainPtr downstreamFreeJoint = Chain::create(skel->getBodyNode("c1b1"),
      skel->getBodyNode("c1b3"), Chain::IncludeBoth, "downstreamFreeJoint");
  checkForBodyNodes(downstreamFreeJoint, skel, true, "c1b1");

<<<<<<< HEAD
#ifdef _WIN32
  dtmsg << "Aborting test for Windows. Please see #489.\n";
  return;
#endif

=======
>>>>>>> e8b4f1c4
  ChainPtr emptyChain = Chain::create(skel->getBodyNode("c1b1"),
      skel->getBodyNode("c1b3"), "emptyChain");
  checkForBodyNodes(emptyChain, skel, true);

  ChainPtr chainFromNull = Chain::create(nullptr, skel->getBodyNode("c1b2"),
                                         "chainFromNull");
  checkForBodyNodes(chainFromNull, skel, true, "c1b1");

  ChainPtr upstreamFreeJoint = Chain::create(skel->getBodyNode("c1b3"),
                          skel->getBodyNode("c1b1"), "upstreamFreeJoint");
  checkForBodyNodes(upstreamFreeJoint, skel, true, "c1b3", "c1b2");

  // Using nullptr as the target should bring us towards the root of the tree
  ChainPtr upTowardsRoot =
      Chain::create(skel->getBodyNode("c1b3"), nullptr, "upTowardsRoot");
  checkForBodyNodes(upTowardsRoot, skel, true, "c1b3", "c1b2");

  criteria.mTargets.clear();
  criteria.mTargets.push_back(skel->getBodyNode("c4b3"));
  criteria.mStart = skel->getBodyNode("c1b3");
  criteria.mTerminals.push_back(skel->getBodyNode("c3b2"));
  LinkagePtr terminatedLinkage = Linkage::create(criteria, "terminatedLinkage");
  checkForBodyNodes(terminatedLinkage, skel, true,
                    "c1b3", "c3b1", "c3b2");

  criteria.mStart = skel->getBodyNode("c1b1");
  criteria.mStart.mPolicy = Linkage::Criteria::DOWNSTREAM;
  criteria.mTargets.clear();
  criteria.mTerminals.clear();
  criteria.mTerminals.push_back(
        Linkage::Criteria::Terminal(skel->getBodyNode("c2b1"), false));
  criteria.mTerminals.push_back(skel->getBodyNode("c3b3"));
  LinkagePtr terminatedSubtree = Linkage::create(criteria, "terminatedSubtree");
  checkForBodyNodes(terminatedSubtree, skel, true,
                    "c1b1", "c1b2", "c1b3", "c5b1",
                    "c5b2", "c3b1", "c3b2", "c3b3");

  criteria.mStart.mPolicy = Linkage::Criteria::UPSTREAM;
  criteria.mStart.mNode = skel->getBodyNode("c3b1");
  LinkagePtr terminatedUpstream = Linkage::create(criteria, "terminatedUpstream");
  checkForBodyNodes(terminatedUpstream, skel, true,
                    "c3b1", "c1b3", "c5b1", "c5b2", "c1b2", "c1b1");
}

int main(int argc, char* argv[])
{
  ::testing::InitGoogleTest(&argc, argv);
  return RUN_ALL_TESTS();
}<|MERGE_RESOLUTION|>--- conflicted
+++ resolved
@@ -892,14 +892,6 @@
       skel->getBodyNode("c1b3"), Chain::IncludeBoth, "downstreamFreeJoint");
   checkForBodyNodes(downstreamFreeJoint, skel, true, "c1b1");
 
-<<<<<<< HEAD
-#ifdef _WIN32
-  dtmsg << "Aborting test for Windows. Please see #489.\n";
-  return;
-#endif
-
-=======
->>>>>>> e8b4f1c4
   ChainPtr emptyChain = Chain::create(skel->getBodyNode("c1b1"),
       skel->getBodyNode("c1b3"), "emptyChain");
   checkForBodyNodes(emptyChain, skel, true);
