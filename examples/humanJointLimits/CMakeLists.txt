cmake_minimum_required(VERSION 2.8.12)

if(DART_IN_SOURCE_BUILD)
  include(${CMAKE_CURRENT_SOURCE_DIR}/InSourceBuild.cmake)
  return()
endif()

project(humanJointLimits)

find_package(DART 7.0 REQUIRED
  COMPONENTS
<<<<<<< HEAD
    dart-io-urdf dart-gui dart-collision-ode dart-collision-bullet
=======
    utils-urdf gui collision-ode collision-bullet
>>>>>>> c5d97eed
  CONFIG
)

set(TinyDNN_USE_SERIALIZER ON)
find_package(TinyDNN REQUIRED)

find_package(Threads REQUIRED)

target_compile_options(${PROJECT_NAME} PUBLIC -std=c++14)

include_directories(${DART_INCLUDE_DIRS})

file(GLOB srcs "*.cpp" "*.hpp")
add_executable(${PROJECT_NAME} ${srcs})

target_link_libraries(${PROJECT_NAME} ${DART_LIBRARIES} ${TinyDNN_LIBRARIES})

# Thread
if(THREADS_HAVE_PTHREAD_ARG)
  target_compile_options(${example_name} PUBLIC "-pthread")
endif()
if(CMAKE_THREAD_LIBS_INIT)
  target_link_libraries(${example_name} PUBLIC ${CMAKE_THREAD_LIBS_INIT})
endif()<|MERGE_RESOLUTION|>--- conflicted
+++ resolved
@@ -9,11 +9,7 @@
 
 find_package(DART 7.0 REQUIRED
   COMPONENTS
-<<<<<<< HEAD
-    dart-io-urdf dart-gui dart-collision-ode dart-collision-bullet
-=======
-    utils-urdf gui collision-ode collision-bullet
->>>>>>> c5d97eed
+    io-urdf gui collision-ode collision-bullet
   CONFIG
 )
 
