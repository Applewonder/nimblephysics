--- conflicted
+++ resolved
@@ -43,13 +43,8 @@
 # dart-optimizer-ipopt - {dart}, optimizer/ipopt, [ipopt]
 # dart-optimizer-nlopt - {dart}, optimizer/nlopt, [nlopt]
 # dart-collision-bullet - {dart}, collision/bullet, [bullet]
-<<<<<<< HEAD
-# dart-io - {dart}, io, io/sdf, [tinyxml, tinyxml2]
+# dart-io - {dart}, io, io/sdf, [tinyxml2]
 # dart-io-urdf - {dart-io}, io/urdf, [urdfdom]
-=======
-# dart-utils - {dart}, utils, utils/sdf, [tinyxml2]
-# dart-utils-urdf - {dart-utils}, utils/urdf, [urdfdom]
->>>>>>> 4cb40547
 # dart-gui - {dart}, gui, [opengl, glut]
 # dart-gui-osg - {dart-gui}, gui/osg, gui/osg/render, [openscenegraph]
 
@@ -86,12 +81,7 @@
 add_subdirectory(collision)
 add_subdirectory(constraint)
 add_subdirectory(simulation)
-<<<<<<< HEAD
-add_subdirectory(io) # tinyxml, tinyxml2, bullet
-=======
-add_subdirectory(planning) # flann
-add_subdirectory(utils) # tinyxml2, bullet
->>>>>>> 4cb40547
+add_subdirectory(io) # tinyxml2, bullet
 add_subdirectory(gui) # opengl, glut, bullet
 
 set(DART_CONFIG_HPP_IN ${CMAKE_SOURCE_DIR}/dart/config.hpp.in)
