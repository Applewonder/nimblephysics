/*
 * Copyright (c) 2013-2015, Georgia Tech Research Corporation
 * All rights reserved.
 *
 * Author(s): Jeongseok Lee <jslee02@gmail.com>
 *
 * Georgia Tech Graphics Lab and Humanoid Robotics Lab
 *
 * Directed by Prof. C. Karen Liu and Prof. Mike Stilman
 * <karenliu@cc.gatech.edu> <mstilman@cc.gatech.edu>
 *
 * This file is provided under the following "BSD-style" License:
 *   Redistribution and use in source and binary forms, with or
 *   without modification, are permitted provided that the following
 *   conditions are met:
 *   * Redistributions of source code must retain the above copyright
 *     notice, this list of conditions and the following disclaimer.
 *   * Redistributions in binary form must reproduce the above
 *     copyright notice, this list of conditions and the following
 *     disclaimer in the documentation and/or other materials provided
 *     with the distribution.
 *   THIS SOFTWARE IS PROVIDED BY THE COPYRIGHT HOLDERS AND
 *   CONTRIBUTORS "AS IS" AND ANY EXPRESS OR IMPLIED WARRANTIES,
 *   INCLUDING, BUT NOT LIMITED TO, THE IMPLIED WARRANTIES OF
 *   MERCHANTABILITY AND FITNESS FOR A PARTICULAR PURPOSE ARE
 *   DISCLAIMED. IN NO EVENT SHALL THE COPYRIGHT HOLDER OR
 *   CONTRIBUTORS BE LIABLE FOR ANY DIRECT, INDIRECT, INCIDENTAL,
 *   SPECIAL, EXEMPLARY, OR CONSEQUENTIAL DAMAGES (INCLUDING, BUT NOT
 *   LIMITED TO, PROCUREMENT OF SUBSTITUTE GOODS OR SERVICES; LOSS OF
 *   USE, DATA, OR PROFITS; OR BUSINESS INTERRUPTION) HOWEVER CAUSED
 *   AND ON ANY THEORY OF LIABILITY, WHETHER IN CONTRACT, STRICT
 *   LIABILITY, OR TORT (INCLUDING NEGLIGENCE OR OTHERWISE) ARISING IN
 *   ANY WAY OUT OF THE USE OF THIS SOFTWARE, EVEN IF ADVISED OF THE
 *   POSSIBILITY OF SUCH DAMAGE.
 */

#include "dart/dynamics/TranslationalJoint.h"

#include <string>

#include "dart/math/Geometry.h"
#include "dart/math/Helpers.h"

namespace dart {
namespace dynamics {

//==============================================================================
TranslationalJoint::Properties::Properties(
    const MultiDofJoint<3>::Properties& _properties)
  : MultiDofJoint<3>::Properties(_properties)
{
  // Do nothing
}

//==============================================================================
TranslationalJoint::~TranslationalJoint()
{
  // Do nothing
}

//==============================================================================
TranslationalJoint::Properties TranslationalJoint::getTranslationalJointProperties() const
{
  return getMultiDofJointProperties();
}

//==============================================================================
TranslationalJoint::TranslationalJoint(const Properties& _properties)
  : MultiDofJoint<3>(_properties)
{
  setProperties(_properties);
  updateDegreeOfFreedomNames();
}

//==============================================================================
Joint* TranslationalJoint::clone() const
{
  return new TranslationalJoint(getTranslationalJointProperties());
}

//==============================================================================
Eigen::Matrix<double, 6, 3> TranslationalJoint::getLocalJacobianStatic(
    const Eigen::Vector3d& /*_positions*/) const
{
  // The Jacobian is always constant w.r.t. the generalized coordinates.
  return getLocalJacobianStatic();
}

//==============================================================================
void TranslationalJoint::updateDegreeOfFreedomNames()
{
  if(!mDofs[0]->isNamePreserved())
    mDofs[0]->setName(mJointP.mName + "_x", false);
  if(!mDofs[1]->isNamePreserved())
    mDofs[1]->setName(mJointP.mName + "_y", false);
  if(!mDofs[2]->isNamePreserved())
    mDofs[2]->setName(mJointP.mName + "_z", false);
}

//==============================================================================
void TranslationalJoint::updateLocalTransform() const
{
  mT = mJointP.mT_ParentBodyToJoint
       * Eigen::Translation3d(getPositionsStatic())
       * mJointP.mT_ChildBodyToJoint.inverse();

  // Verification
  assert(math::verifyTransform(mT));
}

//==============================================================================
void TranslationalJoint::updateLocalJacobian(bool _mandatory) const
{
  if (_mandatory)
  {
<<<<<<< HEAD
    Eigen::Vector6d J0;
    Eigen::Vector6d J1;
    Eigen::Vector6d J2;

    J0 << 0, 0, 0, 1, 0, 0;
    J1 << 0, 0, 0, 0, 1, 0;
    J2 << 0, 0, 0, 0, 0, 1;

    mJacobian.col(0) = math::AdT(mJointP.mT_ChildBodyToJoint, J0);
    mJacobian.col(1) = math::AdT(mJointP.mT_ChildBodyToJoint, J1);
    mJacobian.col(2) = math::AdT(mJointP.mT_ChildBodyToJoint, J2);
=======
    mJacobian.bottomRows<3>() = mT_ChildBodyToJoint.linear();
>>>>>>> d1ec56ce

    // Verification
    assert(mJacobian.topRows<3>() == Eigen::Matrix3d::Zero());
    assert(!math::isNan(mJacobian.bottomRows<3>()));
  }
}

//==============================================================================
void TranslationalJoint::updateLocalJacobianTimeDeriv() const
{
  // Time derivative of translational joint is always zero
  assert(mJacobianDeriv == (Eigen::Matrix<double, 6, 3>::Zero()));
}

}  // namespace dynamics
}  // namespace dart<|MERGE_RESOLUTION|>--- conflicted
+++ resolved
@@ -59,6 +59,14 @@
 }
 
 //==============================================================================
+Eigen::Matrix<double, 6, 3> TranslationalJoint::getLocalJacobianStatic(
+    const Eigen::Vector3d& /*_positions*/) const
+{
+  // The Jacobian is always constant w.r.t. the generalized coordinates.
+  return getLocalJacobianStatic();
+}
+
+//==============================================================================
 TranslationalJoint::Properties TranslationalJoint::getTranslationalJointProperties() const
 {
   return getMultiDofJointProperties();
@@ -76,14 +84,6 @@
 Joint* TranslationalJoint::clone() const
 {
   return new TranslationalJoint(getTranslationalJointProperties());
-}
-
-//==============================================================================
-Eigen::Matrix<double, 6, 3> TranslationalJoint::getLocalJacobianStatic(
-    const Eigen::Vector3d& /*_positions*/) const
-{
-  // The Jacobian is always constant w.r.t. the generalized coordinates.
-  return getLocalJacobianStatic();
 }
 
 //==============================================================================
@@ -113,21 +113,7 @@
 {
   if (_mandatory)
   {
-<<<<<<< HEAD
-    Eigen::Vector6d J0;
-    Eigen::Vector6d J1;
-    Eigen::Vector6d J2;
-
-    J0 << 0, 0, 0, 1, 0, 0;
-    J1 << 0, 0, 0, 0, 1, 0;
-    J2 << 0, 0, 0, 0, 0, 1;
-
-    mJacobian.col(0) = math::AdT(mJointP.mT_ChildBodyToJoint, J0);
-    mJacobian.col(1) = math::AdT(mJointP.mT_ChildBodyToJoint, J1);
-    mJacobian.col(2) = math::AdT(mJointP.mT_ChildBodyToJoint, J2);
-=======
-    mJacobian.bottomRows<3>() = mT_ChildBodyToJoint.linear();
->>>>>>> d1ec56ce
+    mJacobian.bottomRows<3>() = mJointP.mT_ChildBodyToJoint.linear();
 
     // Verification
     assert(mJacobian.topRows<3>() == Eigen::Matrix3d::Zero());
