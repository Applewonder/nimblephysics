/*
 * Copyright (c) 2013-2016, Georgia Tech Research Corporation
 * All rights reserved.
 *
 * Author(s): Jeongseok Lee <jslee02@gmail.com>
 *
 * Georgia Tech Graphics Lab and Humanoid Robotics Lab
 *
 * Directed by Prof. C. Karen Liu and Prof. Mike Stilman
 * <karenliu@cc.gatech.edu> <mstilman@cc.gatech.edu>
 *
 * This file is provided under the following "BSD-style" License:
 *   Redistribution and use in source and binary forms, with or
 *   without modification, are permitted provided that the following
 *   conditions are met:
 *   * Redistributions of source code must retain the above copyright
 *     notice, this list of conditions and the following disclaimer.
 *   * Redistributions in binary form must reproduce the above
 *     copyright notice, this list of conditions and the following
 *     disclaimer in the documentation and/or other materials provided
 *     with the distribution.
 *   THIS SOFTWARE IS PROVIDED BY THE COPYRIGHT HOLDERS AND
 *   CONTRIBUTORS "AS IS" AND ANY EXPRESS OR IMPLIED WARRANTIES,
 *   INCLUDING, BUT NOT LIMITED TO, THE IMPLIED WARRANTIES OF
 *   MERCHANTABILITY AND FITNESS FOR A PARTICULAR PURPOSE ARE
 *   DISCLAIMED. IN NO EVENT SHALL THE COPYRIGHT HOLDER OR
 *   CONTRIBUTORS BE LIABLE FOR ANY DIRECT, INDIRECT, INCIDENTAL,
 *   SPECIAL, EXEMPLARY, OR CONSEQUENTIAL DAMAGES (INCLUDING, BUT NOT
 *   LIMITED TO, PROCUREMENT OF SUBSTITUTE GOODS OR SERVICES; LOSS OF
 *   USE, DATA, OR PROFITS; OR BUSINESS INTERRUPTION) HOWEVER CAUSED
 *   AND ON ANY THEORY OF LIABILITY, WHETHER IN CONTRACT, STRICT
 *   LIABILITY, OR TORT (INCLUDING NEGLIGENCE OR OTHERWISE) ARISING IN
 *   ANY WAY OUT OF THE USE OF THIS SOFTWARE, EVEN IF ADVISED OF THE
 *   POSSIBILITY OF SUCH DAMAGE.
 */

#ifndef DART_DYNAMICS_WELDJOINT_H_
#define DART_DYNAMICS_WELDJOINT_H_

#include <string>

#include <Eigen/Dense>

#include "dart/dynamics/ZeroDofJoint.h"

namespace dart {
namespace dynamics {

/// class WeldJoint
class WeldJoint : public ZeroDofJoint
{
public:

  friend class Skeleton;

  struct Properties : ZeroDofJoint::Properties
  {
    Properties(const Joint::Properties& _properties = Joint::Properties());
    virtual ~Properties() = default;
  };

  WeldJoint(const WeldJoint&) = delete;

  /// Destructor
  virtual ~WeldJoint();

  /// Get the Properties of this WeldJoint
  Properties getWeldJointProperties() const;

  // Documentation inherited
  const std::string& getType() const override;

  /// Get joint type for this class
  static const std::string& getStaticType();

  // Documentation inherited
<<<<<<< HEAD
  bool isCyclic(size_t _index) const override;
=======
  bool isCyclic(std::size_t _index) const override;
>>>>>>> 5aeb3d00

  // Documentation inherited
  void setTransformFromParentBodyNode(const Eigen::Isometry3d& _T) override;

  // Documentation inherited
  void setTransformFromChildBodyNode(const Eigen::Isometry3d& _T) override;

protected:

  /// Constructor called by Skeleton class
  WeldJoint(const Properties& properties);

  // Documentation inherited
  Joint* clone() const override;

  //----------------------------------------------------------------------------
  // Recursive algorithms
  //----------------------------------------------------------------------------

  // Documentation inherited
  void updateLocalTransform() const override;

  // Documentation inherited
  void updateLocalSpatialVelocity() const override;

  // Documentation inherited
  void updateLocalSpatialAcceleration() const override;

  // Documentation inherited
  void updateLocalPrimaryAcceleration() const override;

  // Documentation inherited
  void updateLocalJacobian(bool =true) const override;

  // Documentation inherited
  void updateLocalJacobianTimeDeriv() const override;

public:
  // To get byte-aligned Eigen vectors
  EIGEN_MAKE_ALIGNED_OPERATOR_NEW
};

}  // namespace dynamics
}  // namespace dart

#endif  // DART_DYNAMICS_WELDJOINT_H_
<|MERGE_RESOLUTION|>--- conflicted
+++ resolved
@@ -74,11 +74,7 @@
   static const std::string& getStaticType();
 
   // Documentation inherited
-<<<<<<< HEAD
-  bool isCyclic(size_t _index) const override;
-=======
   bool isCyclic(std::size_t _index) const override;
->>>>>>> 5aeb3d00
 
   // Documentation inherited
   void setTransformFromParentBodyNode(const Eigen::Isometry3d& _T) override;
