/*
 * Copyright (c) 2013-2015, Georgia Tech Research Corporation
 * All rights reserved.
 *
 * Author(s): Jeongseok Lee <jslee02@gmail.com>
 *
 * Georgia Tech Graphics Lab and Humanoid Robotics Lab
 *
 * Directed by Prof. C. Karen Liu and Prof. Mike Stilman
 * <karenliu@cc.gatech.edu> <mstilman@cc.gatech.edu>
 *
 * This file is provided under the following "BSD-style" License:
 *   Redistribution and use in source and binary forms, with or
 *   without modification, are permitted provided that the following
 *   conditions are met:
 *   * Redistributions of source code must retain the above copyright
 *     notice, this list of conditions and the following disclaimer.
 *   * Redistributions in binary form must reproduce the above
 *     copyright notice, this list of conditions and the following
 *     disclaimer in the documentation and/or other materials provided
 *     with the distribution.
 *   THIS SOFTWARE IS PROVIDED BY THE COPYRIGHT HOLDERS AND
 *   CONTRIBUTORS "AS IS" AND ANY EXPRESS OR IMPLIED WARRANTIES,
 *   INCLUDING, BUT NOT LIMITED TO, THE IMPLIED WARRANTIES OF
 *   MERCHANTABILITY AND FITNESS FOR A PARTICULAR PURPOSE ARE
 *   DISCLAIMED. IN NO EVENT SHALL THE COPYRIGHT HOLDER OR
 *   CONTRIBUTORS BE LIABLE FOR ANY DIRECT, INDIRECT, INCIDENTAL,
 *   SPECIAL, EXEMPLARY, OR CONSEQUENTIAL DAMAGES (INCLUDING, BUT NOT
 *   LIMITED TO, PROCUREMENT OF SUBSTITUTE GOODS OR SERVICES; LOSS OF
 *   USE, DATA, OR PROFITS; OR BUSINESS INTERRUPTION) HOWEVER CAUSED
 *   AND ON ANY THEORY OF LIABILITY, WHETHER IN CONTRACT, STRICT
 *   LIABILITY, OR TORT (INCLUDING NEGLIGENCE OR OTHERWISE) ARISING IN
 *   ANY WAY OUT OF THE USE OF THIS SOFTWARE, EVEN IF ADVISED OF THE
 *   POSSIBILITY OF SUCH DAMAGE.
 */

#include "dart/dynamics/BallJoint.h"

#include <string>

#include "dart/math/Helpers.h"
#include "dart/math/Geometry.h"

namespace dart {
namespace dynamics {

//==============================================================================
BallJoint::Properties::Properties(const MultiDofJoint<3>::Properties& _properties)
  : MultiDofJoint<3>::Properties(_properties)
{
  // Do nothing
}

//==============================================================================
BallJoint::~BallJoint()
{
  // Do nothing
}

//==============================================================================
BallJoint::Properties BallJoint::getBallJointProperties() const
{
  return getMultiDofJointProperties();
}

//==============================================================================
Eigen::Isometry3d BallJoint::convertToTransform(
    const Eigen::Vector3d& _positions)
{
  return Eigen::Isometry3d(convertToRotation(_positions));
}

//==============================================================================
Eigen::Matrix3d BallJoint::convertToRotation(const Eigen::Vector3d& _positions)
{
  return math::expMapRot(_positions);
}

//==============================================================================
<<<<<<< HEAD
BallJoint::BallJoint(const Properties& _properties)
  : MultiDofJoint<3>(_properties),
    mR(Eigen::Isometry3d::Identity())
{
  setProperties(_properties);
  updateDegreeOfFreedomNames();
}

//==============================================================================
Joint* BallJoint::clone() const
{
  return new BallJoint(getBallJointProperties());
=======
void BallJoint::setPositionsStatic(const Eigen::Vector3d& _positions)
{
  mR = convertToRotation(_positions);

  MultiDofJoint::setPositionsStatic(_positions);
}

//==============================================================================
Eigen::Vector3d BallJoint::getPositionDifferencesStatic(
    const Eigen::Vector3d& _q0, const Eigen::Vector3d& _q1) const
{
  Eigen::Vector3d dq;

  const Eigen::Matrix3d Jw  = getLocalJacobianStatic(_q0).topRows<3>();
  const Eigen::Matrix3d R0T = math::expMapRot(-_q0);
  const Eigen::Matrix3d R1  = math::expMapRot( _q1);

  dq = Jw.inverse() * math::logMap(R0T * R1);

  return dq;
}

//==============================================================================
Eigen::Matrix<double, 6, 3> BallJoint::getLocalJacobianStatic(
    const Eigen::Vector3d& _positions) const
{
  // Jacobian expressed in the Joint frame
  Eigen::Matrix<double, 6, 3> J;
  J.topRows<3>()    = math::expMapJac(-_positions);
  J.bottomRows<3>() = Eigen::Matrix3d::Zero();

  // Transform the reference frame to the child BodyNode frame
  J = math::AdTJacFixed(mT_ChildBodyToJoint, J);

  assert(!math::isNan(J));

  return J;
>>>>>>> d1ec56ce
}

//==============================================================================
void BallJoint::integratePositions(double _dt)
{
  mR.linear() = mR.linear()
      * convertToRotation(getLocalJacobianStatic().topRows<3>()
                          * getVelocitiesStatic() * _dt);

  setPositionsStatic(convertToPositions(mR.linear()));
}

//==============================================================================
void BallJoint::updateDegreeOfFreedomNames()
{
  if(!mDofs[0]->isNamePreserved())
    mDofs[0]->setName(mJointP.mName + "_x", false);
  if(!mDofs[1]->isNamePreserved())
    mDofs[1]->setName(mJointP.mName + "_y", false);
  if(!mDofs[2]->isNamePreserved())
    mDofs[2]->setName(mJointP.mName + "_z", false);
}

//==============================================================================
void BallJoint::updateLocalTransform() const
{
  mR.linear() = convertToRotation(getPositionsStatic());

  mT = mJointP.mT_ParentBodyToJoint * mR
      * mJointP.mT_ChildBodyToJoint.inverse();

  assert(math::verifyTransform(mT));
}

//==============================================================================
void BallJoint::updateLocalJacobian(bool) const
{
<<<<<<< HEAD
  Eigen::Matrix<double, 6, 3> J;
  J.topRows<3>()    = math::expMapJac(getPositionsStatic()).transpose();
  J.bottomRows<3>() = Eigen::Matrix3d::Zero();

  mJacobian = math::AdTJacFixed(mJointP.mT_ChildBodyToJoint, J);

  assert(!math::isNan(mJacobian));
=======
  mJacobian = getLocalJacobian(getPositionsStatic());
>>>>>>> d1ec56ce
}

//==============================================================================
void BallJoint::updateLocalJacobianTimeDeriv() const
{
  Eigen::Matrix<double, 6, 3> dJ;
  dJ.topRows<3>()    = math::expMapJacDot(getPositionsStatic(),
                                          getVelocitiesStatic()).transpose();
  dJ.bottomRows<3>() = Eigen::Matrix3d::Zero();

  mJacobianDeriv = math::AdTJacFixed(mJointP.mT_ChildBodyToJoint, dJ);

  assert(!math::isNan(mJacobianDeriv));
}

}  // namespace dynamics
}  // namespace dart
<|MERGE_RESOLUTION|>--- conflicted
+++ resolved
@@ -77,7 +77,6 @@
 }
 
 //==============================================================================
-<<<<<<< HEAD
 BallJoint::BallJoint(const Properties& _properties)
   : MultiDofJoint<3>(_properties),
     mR(Eigen::Isometry3d::Identity())
@@ -90,12 +89,23 @@
 Joint* BallJoint::clone() const
 {
   return new BallJoint(getBallJointProperties());
-=======
-void BallJoint::setPositionsStatic(const Eigen::Vector3d& _positions)
+}
+
+//==============================================================================
+Eigen::Matrix<double, 6, 3> BallJoint::getLocalJacobianStatic(
+    const Eigen::Vector3d& _positions) const
 {
-  mR = convertToRotation(_positions);
+  // Jacobian expressed in the Joint frame
+  Eigen::Matrix<double, 6, 3> J;
+  J.topRows<3>()    = math::expMapJac(-_positions);
+  J.bottomRows<3>() = Eigen::Matrix3d::Zero();
 
-  MultiDofJoint::setPositionsStatic(_positions);
+  // Transform the reference frame to the child BodyNode frame
+  J = math::AdTJacFixed(mJointP.mT_ChildBodyToJoint, J);
+
+  assert(!math::isNan(J));
+
+  return J;
 }
 
 //==============================================================================
@@ -114,31 +124,16 @@
 }
 
 //==============================================================================
-Eigen::Matrix<double, 6, 3> BallJoint::getLocalJacobianStatic(
-    const Eigen::Vector3d& _positions) const
-{
-  // Jacobian expressed in the Joint frame
-  Eigen::Matrix<double, 6, 3> J;
-  J.topRows<3>()    = math::expMapJac(-_positions);
-  J.bottomRows<3>() = Eigen::Matrix3d::Zero();
-
-  // Transform the reference frame to the child BodyNode frame
-  J = math::AdTJacFixed(mT_ChildBodyToJoint, J);
-
-  assert(!math::isNan(J));
-
-  return J;
->>>>>>> d1ec56ce
-}
-
-//==============================================================================
 void BallJoint::integratePositions(double _dt)
 {
-  mR.linear() = mR.linear()
+  const Eigen::Isometry3d& R = getR();
+  Eigen::Isometry3d Rnext(Eigen::Isometry3d::Identity());
+
+  Rnext.linear() = R.linear()
       * convertToRotation(getLocalJacobianStatic().topRows<3>()
                           * getVelocitiesStatic() * _dt);
 
-  setPositionsStatic(convertToPositions(mR.linear()));
+  setPositionsStatic(convertToPositions(Rnext.linear()));
 }
 
 //==============================================================================
@@ -166,17 +161,7 @@
 //==============================================================================
 void BallJoint::updateLocalJacobian(bool) const
 {
-<<<<<<< HEAD
-  Eigen::Matrix<double, 6, 3> J;
-  J.topRows<3>()    = math::expMapJac(getPositionsStatic()).transpose();
-  J.bottomRows<3>() = Eigen::Matrix3d::Zero();
-
-  mJacobian = math::AdTJacFixed(mJointP.mT_ChildBodyToJoint, J);
-
-  assert(!math::isNan(mJacobian));
-=======
-  mJacobian = getLocalJacobian(getPositionsStatic());
->>>>>>> d1ec56ce
+  mJacobian = getLocalJacobianStatic(getPositionsStatic());
 }
 
 //==============================================================================
@@ -192,5 +177,17 @@
   assert(!math::isNan(mJacobianDeriv));
 }
 
+//==============================================================================
+const Eigen::Isometry3d& BallJoint::getR() const
+{
+  if(mNeedTransformUpdate)
+  {
+    updateLocalTransform();
+    mNeedTransformUpdate = false;
+  }
+
+  return mR;
+}
+
 }  // namespace dynamics
 }  // namespace dart
