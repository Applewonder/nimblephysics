--- conflicted
+++ resolved
@@ -39,6 +39,7 @@
 #include <string>
 
 #include "dart/math/Geometry.h"
+#include "dart/math/Helpers.h"
 #include "dart/dynamics/BodyNode.h"
 
 namespace dart {
@@ -181,16 +182,10 @@
 
   Eigen::Vector6d S = Eigen::Vector6d::Zero();
   S.head<3>() = getAxis();
-<<<<<<< HEAD
-  S.tail<3>() = getAxis()*getPitch()/DART_2PI;
+  S.tail<3>() = getAxis()*getPitch()*0.5_pi;
   mT = Joint::mAspectProperties.mT_ParentBodyToJoint
-=======
-  S.tail<3>() = getAxis()*getPitch()*0.5_pi;
-  mT = mJointP.mT_ParentBodyToJoint
->>>>>>> 138d8b44
        * math::expMap(S * getPositionStatic())
        * Joint::mAspectProperties.mT_ChildBodyToJoint.inverse();
-  assert(math::verifyTransform(mT));
 }
 
 //==============================================================================
@@ -202,13 +197,8 @@
   {
     Eigen::Vector6d S = Eigen::Vector6d::Zero();
     S.head<3>() = getAxis();
-<<<<<<< HEAD
-    S.tail<3>() = getAxis()*getPitch()/DART_2PI;
+    S.tail<3>() = getAxis()*getPitch()*0.5_pi;
     mJacobian = math::AdT(Joint::mAspectProperties.mT_ChildBodyToJoint, S);
-=======
-    S.tail<3>() = getAxis()*getPitch()*0.5_pi;
-    mJacobian = math::AdT(mJointP.mT_ChildBodyToJoint, S);
->>>>>>> 138d8b44
     assert(!math::isNan(mJacobian));
   }
 }
