--- conflicted
+++ resolved
@@ -163,9 +163,11 @@
 ScrewJoint::getLocalJacobianStatic(
     const GeometricJoint<math::RealSpace>::Vector& /*positions*/) const
 {
+  using namespace dart::math::suffixes;
+
   Eigen::Vector6d S = Eigen::Vector6d::Zero();
   S.head<3>() = getAxis();
-  S.tail<3>() = getAxis() * getPitch() / DART_2PI;
+  S.tail<3>() = getAxis() * getPitch() * 0.5_pi;
 
   GeometricJoint<math::RealSpace>::JacobianMatrix jacobian
       = math::AdT(Joint::mAspectProperties.mT_ChildBodyToJoint, S);
@@ -216,20 +218,8 @@
 //==============================================================================
 void ScrewJoint::updateLocalJacobian(bool _mandatory) const
 {
-  using namespace dart::math::suffixes;
-
   if(_mandatory)
-<<<<<<< HEAD
     mJacobian = getLocalJacobianStatic(getPositionsStatic());
-=======
-  {
-    Eigen::Vector6d S = Eigen::Vector6d::Zero();
-    S.head<3>() = getAxis();
-    S.tail<3>() = getAxis()*getPitch()*0.5_pi;
-    mJacobian = math::AdT(Joint::mAspectProperties.mT_ChildBodyToJoint, S);
-    assert(!math::isNan(mJacobian));
-  }
->>>>>>> 2c7b24b4
 }
 
 //==============================================================================
