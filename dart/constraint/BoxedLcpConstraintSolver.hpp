/*
 * Copyright (c) 2011-2019, The DART development contributors
 * All rights reserved.
 *
 * The list of contributors can be found at:
 *   https://github.com/dartsim/dart/blob/master/LICENSE
 *
 * This file is provided under the following "BSD-style" License:
 *   Redistribution and use in source and binary forms, with or
 *   without modification, are permitted provided that the following
 *   conditions are met:
 *   * Redistributions of source code must retain the above copyright
 *     notice, this list of conditions and the following disclaimer.
 *   * Redistributions in binary form must reproduce the above
 *     copyright notice, this list of conditions and the following
 *     disclaimer in the documentation and/or other materials provided
 *     with the distribution.
 *   THIS SOFTWARE IS PROVIDED BY THE COPYRIGHT HOLDERS AND
 *   CONTRIBUTORS "AS IS" AND ANY EXPRESS OR IMPLIED WARRANTIES,
 *   INCLUDING, BUT NOT LIMITED TO, THE IMPLIED WARRANTIES OF
 *   MERCHANTABILITY AND FITNESS FOR A PARTICULAR PURPOSE ARE
 *   DISCLAIMED. IN NO EVENT SHALL THE COPYRIGHT HOLDER OR
 *   CONTRIBUTORS BE LIABLE FOR ANY DIRECT, INDIRECT, INCIDENTAL,
 *   SPECIAL, EXEMPLARY, OR CONSEQUENTIAL DAMAGES (INCLUDING, BUT NOT
 *   LIMITED TO, PROCUREMENT OF SUBSTITUTE GOODS OR SERVICES; LOSS OF
 *   USE, DATA, OR PROFITS; OR BUSINESS INTERRUPTION) HOWEVER CAUSED
 *   AND ON ANY THEORY OF LIABILITY, WHETHER IN CONTRACT, STRICT
 *   LIABILITY, OR TORT (INCLUDING NEGLIGENCE OR OTHERWISE) ARISING IN
 *   ANY WAY OUT OF THE USE OF THIS SOFTWARE, EVEN IF ADVISED OF THE
 *   POSSIBILITY OF SUCH DAMAGE.
 */

#ifndef DART_CONSTRAINT_BOXEDLCPCONSTRAINTSOLVER_HPP_
#define DART_CONSTRAINT_BOXEDLCPCONSTRAINTSOLVER_HPP_

#include "dart/constraint/BoxedLcpSolver.hpp"
#include "dart/constraint/ConstraintSolver.hpp"
#include "dart/constraint/SmartPointer.hpp"

namespace dart {
namespace constraint {

struct LcpResult
{
  // This is the solution to the LCP.
  std::vector<s_t*> impulses;
};

class BoxedLcpConstraintSolver : public ConstraintSolver
{
public:
  /// Constructor
  ///
  /// \param[in] timeStep Simulation time step
  /// \param[in] boxedLcpSolver The primary boxed LCP solver. When nullptr is
  /// passed, Dantzig solver will be used.
  /// \param[in] secondaryBoxedLcpSolver The secondary boxed-LCP solver. When
  /// nullptr is passed, PGS solver will be used. This is to make the default
  /// solver setting to be Dantzig + PGS. In order to disable use of secondary
  /// solver, call setSecondaryBoxedLcpSolver(nullptr) explicitly.
  ///
  /// \deprecated Deprecated in DART 6.8. Please use other constructors that
  /// doesn't take timespte. Timestep should be set by the owner of this solver
  /// such as dart::simulation::World when the solver added.
  DART_DEPRECATED(6.8)
  BoxedLcpConstraintSolver(
      s_t timeStep,
      BoxedLcpSolverPtr boxedLcpSolver = nullptr,
      BoxedLcpSolverPtr secondaryBoxedLcpSolver = nullptr);

  /// Constructos with default primary and secondary LCP solvers, which are
  /// Dantzig and PGS, respectively.
  BoxedLcpConstraintSolver();

  /// Constructors with specific primary LCP solver.
  ///
  /// \param[in] boxedLcpSolver The primary boxed LCP solver. When nullptr is
  /// passed, which is discouraged, Dantzig solver will be used.
  BoxedLcpConstraintSolver(BoxedLcpSolverPtr boxedLcpSolver);

  /// Constructs with specific primary and secondary LCP solvers.
  ///
  /// \param[in] boxedLcpSolver The primary boxed LCP solver. When nullptr is
  /// passed, which is discouraged, Dantzig solver will be used.
  /// \param[in] secondaryBoxedLcpSolver The secondary boxed-LCP solver. Pass
  /// nullptr to disable using secondary LCP solver.
  BoxedLcpConstraintSolver(
      BoxedLcpSolverPtr boxedLcpSolver,
      BoxedLcpSolverPtr secondaryBoxedLcpSolver);

  /// Sets boxed LCP (BLCP) solver
  ///
  /// \param[in] lcpSolver The primary boxed LCP solver. When nullptr is
  /// passed, Dantzig solver will be used.
  void setBoxedLcpSolver(BoxedLcpSolverPtr lcpSolver);

  /// This is pretty much only useful for Finite Difference testing with very
  /// complex collisions. This replaces the standard LCP solver with a PGS
  /// algorithm dialed up to super-duper-accurate max settings.
  void makeHyperAccurateAndVerySlow();

  /// Returns boxed LCP (BLCP) solver
  ConstBoxedLcpSolverPtr getBoxedLcpSolver() const;

  /// Sets boxed LCP (BLCP) solver that is used when the primary solver failed
  void setSecondaryBoxedLcpSolver(BoxedLcpSolverPtr lcpSolver);

  /// Returns boxed LCP (BLCP) solver that is used when the primary solver
  /// failed
  ConstBoxedLcpSolverPtr getSecondaryBoxedLcpSolver() const;

  /// This gets the cached LCP solution, which is useful to be able to get/set
  /// because it can effect the forward solutions of physics problems because of
  /// our optimistic LCP-stabilization-to-acceptance approach.
  virtual Eigen::VectorXs getCachedLCPSolution() override;

  /// This gets the cached LCP solution, which is useful to be able to get/set
  /// because it can effect the forward solutions of physics problems because of
  /// our optimistic LCP-stabilization-to-acceptance approach.
  virtual void setCachedLCPSolution(Eigen::VectorXs X) override;

  // Documentation inherited.
  Eigen::MatrixXs solveConstrainedGroup(ConstrainedGroup& group) override;

  /// Build the inputs to the LCP from the constraint group.
  LcpInputs buildLcpInputs(ConstrainedGroup& group);

  /// Setup and solve an LCP to enforce the constraints on the ConstrainedGroup.
<<<<<<< HEAD
  Eigen::MatrixXs solveLcp(LcpInputs lcpInputs, ConstrainedGroup& group);
=======
  LcpResult solveLcp(LcpInputs lcpInputs, ConstrainedGroup& group);
>>>>>>> 342b0c9b

protected:
  /// Boxed LCP solver
  BoxedLcpSolverPtr mBoxedLcpSolver;
  // TODO(JS): Hold as unique_ptr because there is no reason to share. Make this
  // change in DART 7 because it's API breaking change.

  /// Boxed LCP solver to be used when the primary solver failed
  BoxedLcpSolverPtr mSecondaryBoxedLcpSolver;
  // TODO(JS): Hold as unique_ptr because there is no reason to share. Make this
  // change in DART 7 because it's API breaking change.

  /// Cache data for boxed LCP formulation
  Eigen::Matrix<s_t, Eigen::Dynamic, Eigen::Dynamic, Eigen::RowMajor> mA;

  /// Cache data for boxed LCP formulation
  Eigen::Matrix<s_t, Eigen::Dynamic, Eigen::Dynamic, Eigen::RowMajor> mABackup;

  /// Cache data for boxed LCP formulation
  Eigen::VectorXs mX;

  /// Cache data for boxed LCP formulation
  Eigen::VectorXs mXBackup;

  /// Cache data for boxed LCP formulation
  Eigen::VectorXs mB;

  /// Cache data for boxed LCP formulation
  Eigen::VectorXs mBBackup;

  /// Cache data for boxed LCP formulation
  Eigen::VectorXs mW;

  /// Cache data for boxed LCP formulation
  Eigen::VectorXs mLo;

  /// Cache data for boxed LCP formulation
  Eigen::VectorXs mLoBackup;

  /// Cache data for boxed LCP formulation
  Eigen::VectorXs mHi;

  /// Cache data for boxed LCP formulation
  Eigen::VectorXs mHiBackup;

  /// Cache data for boxed LCP formulation
  Eigen::VectorXi mFIndex;

  /// Cache data for boxed LCP formulation
  Eigen::VectorXi mFIndexBackup;

  /// Cache data for boxed LCP formulation
  Eigen::VectorXi mOffset;

#ifndef NDEBUG
private:
  /// Return true if the matrix is symmetric
  bool isSymmetric(std::size_t n, s_t* A);

  /// Return true if the diagonla block of matrix is symmetric
  bool isSymmetric(std::size_t n, s_t* A, std::size_t begin, std::size_t end);

  /// Print debug information
  void print(
      std::size_t n,
      s_t* A,
      s_t* x,
      s_t* lo,
      s_t* hi,
      s_t* b,
      s_t* w,
      int* findex);
#endif
};

} // namespace constraint
} // namespace dart

#endif // DART_CONSTRAINT_BOXEDLCPCONSTRAINTSOLVER_HPP_<|MERGE_RESOLUTION|>--- conflicted
+++ resolved
@@ -126,11 +126,7 @@
   LcpInputs buildLcpInputs(ConstrainedGroup& group);
 
   /// Setup and solve an LCP to enforce the constraints on the ConstrainedGroup.
-<<<<<<< HEAD
-  Eigen::MatrixXs solveLcp(LcpInputs lcpInputs, ConstrainedGroup& group);
-=======
   LcpResult solveLcp(LcpInputs lcpInputs, ConstrainedGroup& group);
->>>>>>> 342b0c9b
 
 protected:
   /// Boxed LCP solver
