--- conflicted
+++ resolved
@@ -56,15 +56,14 @@
   mOldX[2] = 0.0;
 
   Eigen::Matrix3d ssm1 = dart::math::makeSkewSymmetric(-mOffset1);
-  mJacobian1.leftCols<3>() = ssm1;
+  mJacobian1.leftCols<3>()  = ssm1;
   mJacobian1.rightCols<3>() = Eigen::Matrix3d::Identity();
 }
 
 //==============================================================================
-BallJointConstraint::BallJointConstraint(
-    dynamics::BodyNode* _body1,
-    dynamics::BodyNode* _body2,
-    const Eigen::Vector3d& _jointPos)
+BallJointConstraint::BallJointConstraint(dynamics::BodyNode* _body1,
+                                         dynamics::BodyNode* _body2,
+                                         const Eigen::Vector3d& _jointPos)
   : JointConstraint(_body1, _body2),
     mOffset1(_body1->getTransform().inverse() * _jointPos),
     mOffset2(_body2->getTransform().inverse() * _jointPos),
@@ -79,9 +78,9 @@
 
   Eigen::Matrix3d ssm1 = dart::math::makeSkewSymmetric(-mOffset1);
   Eigen::Matrix3d ssm2 = dart::math::makeSkewSymmetric(-mOffset2);
-  mJacobian1.leftCols<3>() = ssm1;
+  mJacobian1.leftCols<3>()  = ssm1;
   mJacobian1.rightCols<3>() = Eigen::Matrix3d::Identity();
-  mJacobian2.leftCols<3>() = ssm2;
+  mJacobian2.leftCols<3>()  = ssm2;
   mJacobian2.rightCols<3>() = Eigen::Matrix3d::Identity();
 }
 
@@ -99,12 +98,12 @@
   // Update Jacobian for body2
   if (mBodyNode2)
   {
-    Eigen::Isometry3d T12
-        = mBodyNode1->getTransform().inverse() * mBodyNode2->getTransform();
+    Eigen::Isometry3d T12 = mBodyNode1->getTransform().inverse()
+                            * mBodyNode2->getTransform();
     Eigen::Vector3d p2 = T12.inverse() * mOffset1;
 
     Eigen::Matrix<double, 3, 6> J2;
-    J2.leftCols<3>() = math::makeSkewSymmetric(-p2);
+    J2.leftCols<3>()  = math::makeSkewSymmetric(-p2);
     J2.rightCols<3>() = Eigen::Matrix3d::Identity();
 
     mJacobian2 = T12.linear() * J2;
@@ -113,9 +112,8 @@
   // Update position constraint error
   if (mBodyNode2)
   {
-    mViolation = mOffset1
-                 - mBodyNode1->getTransform().inverse()
-                       * mBodyNode2->getTransform() * mOffset2;
+    mViolation = mOffset1 - mBodyNode1->getTransform().inverse()
+                            * mBodyNode2->getTransform() * mOffset2;
   }
   else
   {
@@ -181,8 +179,7 @@
       {
         if (mBodyNode2->isReactive())
         {
-<<<<<<< HEAD
-          mBodyNode1->getSkeleton()->updateBiasImpulse(
+          mBodyNode1->getRawSkeleton()->updateBiasImpulse(
               mBodyNode1,
               mJacobian1.row(_index),
               mBodyNode2,
@@ -190,31 +187,16 @@
         }
         else
         {
-          mBodyNode1->getSkeleton()->updateBiasImpulse(
+          mBodyNode1->getRawSkeleton()->updateBiasImpulse(
               mBodyNode1, mJacobian1.row(_index));
-=======
-          mBodyNode1->getRawSkeleton()->updateBiasImpulse(
-                 mBodyNode1, mJacobian1.row(_index), 
-                 mBodyNode2, -mJacobian2.row(_index));
-        }
-        else
-        {
-          mBodyNode1->getRawSkeleton()->updateBiasImpulse(
-                 mBodyNode1, mJacobian1.row(_index));
->>>>>>> 40ea7aa7
         }
       }
       else
       {
         if (mBodyNode2->isReactive())
         {
-<<<<<<< HEAD
-          mBodyNode2->getSkeleton()->updateBiasImpulse(
+          mBodyNode2->getRawSkeleton()->updateBiasImpulse(
               mBodyNode2, -mJacobian2.row(_index));
-=======
-          mBodyNode2->getRawSkeleton()->updateBiasImpulse(
-                 mBodyNode2, -mJacobian2.row(_index));
->>>>>>> 40ea7aa7
         }
         else
         {
@@ -228,32 +210,18 @@
     {
       if (mBodyNode1->isReactive())
       {
-<<<<<<< HEAD
-        mBodyNode1->getSkeleton()->clearConstraintImpulses();
-        mBodyNode1->getSkeleton()->updateBiasImpulse(
-            mBodyNode1, mJacobian1.row(_index));
-        mBodyNode1->getSkeleton()->updateVelocityChange();
-=======
         mBodyNode1->getRawSkeleton()->clearConstraintImpulses();
         mBodyNode1->getRawSkeleton()->updateBiasImpulse(
-              mBodyNode1, mJacobian1.row(_index));
+            mBodyNode1, mJacobian1.row(_index));
         mBodyNode1->getRawSkeleton()->updateVelocityChange();
->>>>>>> 40ea7aa7
       }
 
       if (mBodyNode2->isReactive())
       {
-<<<<<<< HEAD
-        mBodyNode2->getSkeleton()->clearConstraintImpulses();
-        mBodyNode2->getSkeleton()->updateBiasImpulse(
-            mBodyNode2, -mJacobian2.row(_index));
-        mBodyNode2->getSkeleton()->updateVelocityChange();
-=======
         mBodyNode2->getRawSkeleton()->clearConstraintImpulses();
         mBodyNode2->getRawSkeleton()->updateBiasImpulse(
-              mBodyNode2, -mJacobian2.row(_index));
+            mBodyNode2, -mJacobian2.row(_index));
         mBodyNode2->getRawSkeleton()->updateVelocityChange();
->>>>>>> 40ea7aa7
       }
     }
   }
@@ -261,17 +229,10 @@
   {
     assert(mBodyNode1->isReactive());
 
-<<<<<<< HEAD
-    mBodyNode1->getSkeleton()->clearConstraintImpulses();
-    mBodyNode1->getSkeleton()->updateBiasImpulse(
-        mBodyNode1, mJacobian1.row(_index));
-    mBodyNode1->getSkeleton()->updateVelocityChange();
-=======
     mBodyNode1->getRawSkeleton()->clearConstraintImpulses();
     mBodyNode1->getRawSkeleton()->updateBiasImpulse(
-         mBodyNode1, mJacobian1.row(_index));
+        mBodyNode1, mJacobian1.row(_index));
     mBodyNode1->getRawSkeleton()->updateVelocityChange();
->>>>>>> 40ea7aa7
   }
 
   mAppliedImpulseIndex = _index;
@@ -285,12 +246,7 @@
   for (std::size_t i = 0; i < mDim; ++i)
     _vel[i] = 0.0;
 
-<<<<<<< HEAD
-  if (mBodyNode1->getSkeleton()->isImpulseApplied() && mBodyNode1->isReactive())
-=======
-  if (mBodyNode1->getRawSkeleton()->isImpulseApplied()
-      && mBodyNode1->isReactive())
->>>>>>> 40ea7aa7
+  if (mBodyNode1->getRawSkeleton()->isImpulseApplied() && mBodyNode1->isReactive())
   {
     Eigen::Vector3d v1 = mJacobian1 * mBodyNode1->getBodyVelocityChange();
     // std::cout << "velChange " << mBodyNode1->getBodyVelocityChange() <<
@@ -299,12 +255,7 @@
       _vel[i] += v1[i];
   }
 
-<<<<<<< HEAD
-  if (mBodyNode2 && mBodyNode2->getSkeleton()->isImpulseApplied()
-=======
-  if (mBodyNode2
-      && mBodyNode2->getRawSkeleton()->isImpulseApplied()
->>>>>>> 40ea7aa7
+  if (mBodyNode2 && mBodyNode2->getRawSkeleton()->isImpulseApplied()
       && mBodyNode2->isReactive())
   {
     Eigen::Vector3d v2 = mJacobian2 * mBodyNode2->getBodyVelocityChange();
@@ -445,4 +396,4 @@
 }
 
 } // namespace constraint
-} // namespace dart+} // namespace dart
