#ifndef DART_REALTIME_iLQRLocal
#define DART_REALTIME_iLQRLocal

#include <memory>
#include <thread>

#include <Eigen/Dense>

#include "dart/proto/MPC.grpc.pb.h"
#include "dart/realtime/MPC.hpp"
#include "dart/realtime/RealTimeControlBuffer.hpp"
#include "dart/realtime/ObservationLog.hpp"
#include "dart/math/MathTypes.hpp"
#include "dart/realtime/TargetReachingCost.hpp"
#include "dart/realtime/MappedTargetReachingCost.hpp"
#include "dart/simulation/SmartPointer.hpp"
#include "dart/neural/BackpropSnapshot.hpp"

using namespace grpc;

namespace dart {

namespace simulation {
class World;
}

namespace neural {
  class BackpropSnapShot;
}

namespace trajectory {
class LossFn;
class Solution;
class Problem;
class Optimizer;
class TrajectoryRollout;
class TrajectoryRolloutReal;
}

namespace realtime {

enum Extrapolate_Method {
  ZERO,
  LAST,
  RANDOM};

class LQRBuffer
{
public:
  LQRBuffer(
    int steps, 
    size_t nDofs, 
    size_t nControls, 
    Extrapolate_Method extrapolate);

  void resetXUNew();

  void updateXUOld();

  void updateAlpha(s_t a);

  void readNewActionPlan(long timestamp, RealTimeControlBuffer buffer);

  // Write New Action to Buffer
  void setNewActionPlan(long timestamp, RealTimeControlBuffer *buffer);

  // This will simutaneously update K, k ,state, alpha
  void setNewControlLaw(long timestamp, RealTimeControlBuffer *buffer);

  void updateL(std::vector<Eigen::VectorXs> Lx_new, std::vector<Eigen::VectorXs> Lu_new,
               std::vector<Eigen::MatrixXs> Lxx_new, std::vector<Eigen::MatrixXs> Luu_new,
               std::vector<Eigen::MatrixXs> Lux_new);

  void updateF(std::vector<Eigen::MatrixXs> Fx_new, std::vector<Eigen::MatrixXs> Fu_new);

  bool validateXnew();

  bool detectXContinuity();

  void setVerbose(bool verbose);

<<<<<<< HEAD
  bool getVerbose();
=======
  void setNumSteps(size_t steps);
>>>>>>> 3a92a98b


  // Parameters
  size_t nsteps;
  size_t mMaxSteps;
  size_t control_dim;
  size_t state_dim;
  Extrapolate_Method ext;
  bool mVerbose = false;

  // system related
  std::vector<Eigen::VectorXs> X;
  std::vector<Eigen::VectorXs> Xnew;
  std::vector<Eigen::VectorXs> U;
  std::vector<Eigen::VectorXs> Unew;
  std::vector<Eigen::MatrixXs> K;
  std::vector<Eigen::VectorXs> k;
  std::vector<s_t> alpha;
  // jacobians
  std::vector<Eigen::MatrixXs> Fx;
  std::vector<Eigen::MatrixXs> Fu;

  // Gradients
  std::vector<Eigen::VectorXs> Lx;
  std::vector<Eigen::VectorXs> Lu;

  // Hessians
  std::vector<Eigen::MatrixXs> Lxx;
  std::vector<Eigen::MatrixXs> Lux;
  std::vector<Eigen::MatrixXs> Luu;
};


class iLQRLocal final : public MPC
{
public:
  iLQRLocal(
      std::shared_ptr<simulation::World> world,
      size_t nControls,
      int planningHorizonMillis,
      s_t scale);

  /// This set cost function and corresponding loss function
  void setCostFn(std::shared_ptr<TargetReachingCost> costFn);

  /// This set mapped function and corresponding loss function
  void setMappedCostFn(std::shared_ptr<MappedTargetReachingCost> costFn);

  /// This sets the optimizer for trajectory optimization
  void setOptimizer(std::shared_ptr<trajectory::Optimizer> optimizer);

  /// This returns the current optimizer that MPC is using
  std::shared_ptr<trajectory::Optimizer> getOptimizer();

  /// This sets the problem for MPC
  void setProblem(std::shared_ptr<trajectory::Problem> problem);

  /// This returns the problem
  std::shared_ptr<trajectory::Problem> getProblem();

  /// This get Control Force from current timestep
  Eigen::VectorXs getControlForce(long now) override;

  /// This get feed forward term k from current timestep
  Eigen::VectorXs getControlk(long now);

  /// This get State based on time step
  Eigen::VectorXs getControlState(long now);

  /// This get feedback matrix from current timestep
  Eigen::MatrixXs getControlK(long now);

  s_t getControlAlpha(long now);

  Eigen::VectorXs getControlAction(long now);

  Eigen::VectorXs computeForce(Eigen::VectorXs state, long now);

  /// This returns how many millis we have left until we've run out of plan
  long getRemainingPlanBufferMillis() override;

  /// This can completely silence log output
  void setSilent(bool silent);

  /// This enable linesearch on the IPOPT sub-problem or iLQR. Defaults to true
  void setEnableLineSearch(bool enabled);

  /// This enable optimization guards of trajectory optimization.
  void setEnableOptimizationGuards(bool enabled);

  /// Record iterations
  int getMaxIterations();

  /// This sets the current maximum number of iterations for trajopt or iLQR
  void setMaxIterations(int maxIters);

  /// This set record iteration
  void setRecordIterations(bool enabled);

  /// This record the current state
  void recordGroundTruthState(
      long time,
      Eigen::VectorXs pos,
      Eigen::VectorXs vel,
      Eigen::VectorXs mass) override;

  /// This optimize the plan starting at starttime
  void optimizePlan(long startTime);

  /// This will adjust parameters to make sure we are upto date
  void adjustPerformance(long lastOptimizeTimeMillis);

  std::shared_ptr<trajectory::Solution> getCurrentSolution();

  /// =========================================================
  /// ==== Here are funcitons for iLQR ========================
  /// This will run forward pass from starttime and record info
  /// such as Jacobian of each step and gradient as well as
  /// hessian from cost function
  bool ilqrForward(simulation::WorldPtr world);

  bool ilqrBackward();

  bool ilqroptimizePlan(long startTime);

  void setTargetReachingCostFn(std::shared_ptr<TargetReachingCost> costFn);

  /// Get the jacobian for linearization
  void getTrajectory(simulation::WorldPtr world,
                     trajectory::TrajectoryRollout* rollout,
                     LQRBuffer* lqrBuffer);

  void setPatience(int patience);   

  void setTolerence(s_t tolerence);

  int getPatience();

  /// set initial action learning rate, prevent numerical error
  void setAlpha(s_t alpha);

  s_t getAlpha();

  void setMU(s_t mu);

  s_t getMU();

  /// ==========================================================

  void registerReplanningListener(
      std::function<void(long, const trajectory::TrajectoryRollout*, long)>
        replanListener) override;
  
  void serve(int port);

  bool variableChange();

  void setParameterChange(Eigen::VectorXs params);

  void start() override;

  void ilqrstart();

  void stop() override;

  void ilqrstop();

  // For Debug
  std::vector<Eigen::VectorXs> getStatesFromiLQRBuffer();

  std::vector<Eigen::VectorXs> getActionsFromiLQRBuffer();

  void setCurrentCost(s_t cost);

  s_t getCurrentCost();

  trajectory::TrajectoryRolloutReal createRollout(size_t steps, size_t dofs, size_t mass_dim, size_t damping_dim , size_t spring_dim);

  void setActionBound(s_t actionBound);

  void setPredictUsingFeedback(bool feedback_flag);

  void disableAdaptiveTime();

  void disableAdaptiveHorizon();

  void setPlanningHorizon(size_t planningHorizonMillis);

  void setCandidateHorizon(size_t candidateHorizonMillis);

protected:
    void optimizationThreadLoop();

    void iLQRoptimizationThreadLoop();

    Eigen::MatrixXs assembleJacobianMatrix(Eigen::MatrixXs B);

    bool mRunning;
    std::shared_ptr<simulation::World> mWorld;
    std::shared_ptr<trajectory::LossFn> mLoss;
    ObservationLog mObservationLog;

    // Meta Config
    bool mEnableLinesearch;
    bool mEnableOptimizationGuards;
    bool mRecordIterations;

    int mPlanningHorizonMillis;
    int mPlanningCandidateHorizonMillis;
    int mMillisPerStep;
    int mSteps;
    int mMaxSteps;
    int mShotLength;
    int mMaxIterations;
    int mMillisInAdvanceToPlan;
    long mLastOptimizedTime;
    // Cost function instance
    std::shared_ptr<TargetReachingCost> mCostFn = nullptr;
    std::shared_ptr<MappedTargetReachingCost> mMappedCostFn = nullptr;

    RealTimeControlBuffer mBuffer;
    LQRBuffer mlqrBuffer;
    s_t mCost;
    // Some Parameters of ilqr
    Eigen::VectorXi mActuatedJoint;
    s_t mAlpha_reset_value;
    s_t mAlpha;
    s_t mAlpha_opt;
    int mPatience_reset_value;
    int mPatience;
    int mDelta0;
    int mDelta;
    s_t mMU_MIN;
    s_t mMU;
    s_t mMU_reset_value;
    s_t mTolerence;
    int mActionDim;
    int mStateDim;
    s_t mActionBound = 1000; // Default 1000 or numerical issue will occur

    // Some Flags for iteration
    bool mNaN_Flag = false;
    bool mAdaptiveTime = true;
    bool mAdaptiveHorizon = true;
    trajectory::TrajectoryRolloutReal mRollout;


    std::thread mOptimizationThread;
    bool mSilent;
    // Some history track for compare and set in SSID
    Eigen::VectorXs mPre_parameter;
    bool mInitialized = false;
    bool mVarchange = false;

    Eigen::VectorXs mLast_U;

    /// For Trajectory Optimization
    std::shared_ptr<trajectory::Optimizer> mOptimizer;
    std::shared_ptr<trajectory::Solution> mSolution;
    std::shared_ptr<trajectory::Problem> mProblem;

    std::vector<std::function<void(long, const trajectory::TrajectoryRollout*, long)>>
        mReplannedListeners;

    friend class RPCWrapperiLQRLocal;
};

class RPCWrapperiLQRLocal : public proto::MPCService::Service
{
public:
  RPCWrapperiLQRLocal(iLQRLocal& local);
/// Remotely start the compute running
  grpc::Status Start(
      grpc::ServerContext* context,
      const proto::MPCStartRequest* request,
      proto::MPCStartReply* response) override;

  /// Remotely stop the compute running
  grpc::Status Stop(
      grpc::ServerContext* context,
      const proto::MPCStopRequest* request,
      proto::MPCStopReply* response) override;

  /// Remotely listen for replanning updates
  grpc::Status ListenForUpdates(
      grpc::ServerContext* context,
      const proto::MPCListenForUpdatesRequest* request,
      grpc::ServerWriter<proto::MPCListenForUpdatesReply>* writer) override;

  /// Remotely listen for replanning updates
  grpc::Status RecordGroundTruthState(
      grpc::ServerContext* context,
      const proto::MPCRecordGroundTruthStateRequest* request,
      proto::MPCRecordGroundTruthStateReply* reply) override;

  /// Remotely listen for replanning updates
  grpc::Status ObserveForce(
      grpc::ServerContext* context,
      const proto::MPCObserveForceRequest* request,
      proto::MPCObserveForceReply* reply) override;

protected:
  iLQRLocal& mLocal;
};

} // namespace realtime
} // namespace dart

#endif<|MERGE_RESOLUTION|>--- conflicted
+++ resolved
@@ -79,11 +79,8 @@
 
   void setVerbose(bool verbose);
 
-<<<<<<< HEAD
   bool getVerbose();
-=======
   void setNumSteps(size_t steps);
->>>>>>> 3a92a98b
 
 
   // Parameters
