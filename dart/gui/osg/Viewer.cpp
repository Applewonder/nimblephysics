--- conflicted
+++ resolved
@@ -383,18 +383,10 @@
   auto it = std::find_if(
       mWorldNodes.begin(),
       mWorldNodes.end(),
-<<<<<<< HEAD
-      [&oldWorldNode](const std::pair<::osg::ref_ptr<WorldNode>, bool>& pair)
-      {
-        return pair.first == oldWorldNode;
-      });
-  if(it == mWorldNodes.end())
-=======
       [&oldWorldNode](const std::pair<::osg::ref_ptr<WorldNode>, bool>& pair) {
         return pair.first == oldWorldNode;
       });
   if (it == mWorldNodes.end())
->>>>>>> f59fda93
     return;
 
   mRootGroup->removeChild(it->first);
@@ -423,11 +415,7 @@
   for (; it != end; ++it)
   {
     WorldNode* checkNode = it->first.get();
-<<<<<<< HEAD
-    if(checkNode->getWorld() == world)
-=======
     if (checkNode->getWorld() == world)
->>>>>>> f59fda93
     {
       node = checkNode;
       break;
@@ -552,18 +540,10 @@
   auto it = std::find_if(
       mWorldNodes.begin(),
       mWorldNodes.end(),
-<<<<<<< HEAD
-      [&node](const std::pair<::osg::ref_ptr<WorldNode>, bool>& pair)
-      {
-        return pair.first == node;
-      });
-  if(it == mWorldNodes.end())
-=======
       [&node](const std::pair<::osg::ref_ptr<WorldNode>, bool>& pair) {
         return pair.first == node;
       });
   if (it == mWorldNodes.end())
->>>>>>> f59fda93
     return;
 
   it->second = active;
