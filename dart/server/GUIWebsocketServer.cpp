#include "dart/server/GUIWebsocketServer.hpp"

#include <chrono>
#include <fstream>
#include <sstream>

#include <assimp/scene.h>
#include <boost/filesystem.hpp>

#include "dart/collision/CollisionResult.hpp"
#include "dart/common/Aspect.hpp"
#include "dart/constraint/ConstraintSolver.hpp"
#include "dart/dynamics/BodyNode.hpp"
#include "dart/dynamics/BoxShape.hpp"
#include "dart/dynamics/CapsuleShape.hpp"
#include "dart/dynamics/MeshShape.hpp"
#include "dart/dynamics/ShapeFrame.hpp"
#include "dart/dynamics/ShapeNode.hpp"
#include "dart/dynamics/Skeleton.hpp"
#include "dart/dynamics/SphereShape.hpp"
#include "dart/math/Geometry.hpp"
#include "dart/neural/RestorableSnapshot.hpp"
#include "dart/server/RawJsonUtils.hpp"
#include "dart/server/external/base64/base64.h"
#include "dart/simulation/World.hpp"

namespace dart {
namespace server {

GUIWebsocketServer::GUIWebsocketServer()
  : mPort(-1),
    mServing(false),
    mStartingServer(false),
    mScreenSize(Eigen::Vector2i(680, 420)),
    mAutoflush(true),
    mMessagesQueued(0)
{
  mJson << "[";
}

GUIWebsocketServer::~GUIWebsocketServer()
{
  {
    const std::unique_lock<std::mutex> lock(this->mServingMutex);
    if (!mServing)
      return;
  }
  dterr << "GUIWebsocketServer is being deallocated while it's still "
           "serving! The server will now terminate, and attempt to clean up. "
           "If this was not intended "
           "behavior, please keep a reference to the GUIWebsocketServer to "
           "keep the server alive. If this was intended behavior, please "
           "call "
           "stopServing() on "
           "the server before deallocating it."
        << std::endl;
  stopServing();
}

/// This is a non-blocking call to start a websocket server on a given port
void GUIWebsocketServer::serve(int port)
{
  mPort = port;
  // Register signal and signal handler
  {
    const std::unique_lock<std::mutex> lock(this->mServingMutex);
    if (mServing || mStartingServer)
    {
      std::cout << "Errer in GUIWebsocketServer::serve()! Already serving. "
                   "Ignoring request."
                << std::endl;
      return;
    }
    // We're not serving yet, but we are starting the server
    mServing = false;
    mStartingServer = true;
  }
  mServer = new WebsocketServer();

  // Register our network callbacks, ensuring the logic is run on the main
  // thread's event loop
  mServer->connect([this](ClientConnection conn) {
    // We don't need high throughput, so run everything through a global mutex
    // to avoid data races
    const std::lock_guard<std::recursive_mutex> lock(this->globalMutex);

    // Send a hello message to the client
    // mServer->send(conn) seems to break, cause conn appears to get cleaned
    // up in race conditions (it's a weak pointer)
    std::stringstream json;
    json << "[";
    bool isFirst = true;
    for (auto pair : mBoxes)
    {
      if (isFirst)
        isFirst = false;
      else
        json << ",";
      encodeCreateBox(json, pair.second);
    }
    for (auto pair : mSpheres)
    {
      if (isFirst)
        isFirst = false;
      else
        json << ",";
      encodeCreateSphere(json, pair.second);
    }
    for (auto pair : mCapsules)
    {
      if (isFirst)
        isFirst = false;
      else
        json << ",";
      encodeCreateCapsule(json, pair.second);
    }
    for (auto pair : mLines)
    {
      if (isFirst)
        isFirst = false;
      else
        json << ",";
      encodeCreateLine(json, pair.second);
    }
    for (auto pair : mTextures)
    {
      if (isFirst)
        isFirst = false;
      else
        json << ",";
      encodeCreateTexture(json, pair.second);
    }
    for (auto pair : mMeshes)
    {
      if (isFirst)
        isFirst = false;
      else
        json << ",";
      encodeCreateMesh(json, pair.second);
    }
    for (auto pair : mText)
    {
      if (isFirst)
        isFirst = false;
      else
        json << ",";
      encodeCreateText(json, pair.second);
    }
    for (auto pair : mButtons)
    {
      if (isFirst)
        isFirst = false;
      else
        json << ",";
      encodeCreateButton(json, pair.second);
    }
    for (auto pair : mSliders)
    {
      if (isFirst)
        isFirst = false;
      else
        json << ",";
      encodeCreateSlider(json, pair.second);
    }
    for (auto pair : mPlots)
    {
      if (isFirst)
        isFirst = false;
      else
        json << ",";
      encodeCreatePlot(json, pair.second);
    }
    for (auto key : mMouseInteractionEnabled)
    {
      if (isFirst)
        isFirst = false;
      else
        json << ",";
      encodeEnableMouseInteraction(json, key);
    }

    json << "]";

    // std::cout << json.str() << std::endl;

    std::string jsonStr = json.str();
    try
    {
      mServer->send(conn, jsonStr);
    }
    catch (...)
    {
      dterr << "GUIWebsocketServer caught an error broadcasting message \""
            << jsonStr << "\"" << std::endl;
    }
    // mServer->broadcast("{\"type\": 1}");
    /*
    mServer->broadcast(
        "{\"type\": \"init\", \"world\": " + mWorld->toJson() + "}");
    */

    for (auto listener : mConnectionListeners)
    {
      listener();
    }
  });

  mServer->disconnect([this](ClientConnection /* conn */) {
    std::clog << "Connection closed." << std::endl;
    std::clog << "There are now " << mServer->numConnections()
              << " open connections." << std::endl;
  });
  mServer->message([this](
                       ClientConnection /* conn */, const Json::Value& args) {
    if (args["type"].asString() == "keydown")
    {
      std::string key = args["key"].asString();
      {
        const std::lock_guard<std::recursive_mutex> lock(this->globalMutex);
        this->mKeysDown.insert(key);
      }
      for (auto listener : this->mKeydownListeners)
      {
        listener(key);
      }
    }
    else if (args["type"].asString() == "keyup")
    {
      std::string key = args["key"].asString();
      {
        const std::lock_guard<std::recursive_mutex> lock(this->globalMutex);
        this->mKeysDown.erase(key);
      }
      for (auto listener : this->mKeyupListeners)
      {
        listener(key);
      }
    }
    else if (args["type"].asString() == "button_click")
    {
      std::string key = args["key"].asString();
      if (mButtons.find(key) != mButtons.end())
      {
        mButtons[key].onClick();
      }
    }
    else if (args["type"].asString() == "slider_set_value")
    {
      std::string key = args["key"].asString();
      s_t value = static_cast<s_t>(args["value"].asDouble());
      if (mSliders.find(key) != mSliders.end())
      {
        mSliders[key].value = value;
        mSliders[key].onChange(value);
      }
    }
    else if (args["type"].asString() == "screen_resize")
    {
      Eigen::Vector2i size
          = Eigen::Vector2i(args["size"][0].asInt(), args["size"][1].asInt());
      mScreenSize = size;

      for (auto handler : mScreenResizeListeners)
      {
        handler(size);
      }
    }
    else if (args["type"].asString() == "drag")
    {
      std::string key = args["key"].asString();
      Eigen::Vector3s pos = Eigen::Vector3s(
          static_cast<s_t>(args["pos"][0].asDouble()),
          static_cast<s_t>(args["pos"][1].asDouble()),
          static_cast<s_t>(args["pos"][2].asDouble()));

      for (auto handler : mDragListeners[key])
      {
        handler(pos);
      }
    }
  });

  // unblock signals in this thread
  sigset_t sigset;
  sigemptyset(&sigset);
  sigaddset(&sigset, SIGINT);
  sigaddset(&sigset, SIGTERM);
  pthread_sigmask(SIG_UNBLOCK, &sigset, nullptr);

  /*
  // The signal set is used to register termination notifications
  mSignalSet = new asio::signal_set(mServerEventLoop, SIGINT, SIGTERM);

  // register the handle_stop callback
  mSignalSet->async_wait([&](asio::error_code const& error, int signal_number) {
    if (error == asio::error::operation_aborted)
    {
      std::cout << "Signal listener was terminated by asio" << std::endl;
    }
    else if (error)
    {
      std::cout << "Got an error registering termination signals: " << error
                << std::endl;
    }
    else if (
        signal_number == SIGINT || signal_number == SIGTERM
        || signal_number == SIGQUIT)
    {
      std::cout << "Shutting down the server..." << std::endl;
      stopServing();
      mServerEventLoop.stop();
      exit(signal_number);
    }
  });
  */

  // Start the networking thread
  mServerThread = new std::thread([this, port]() {
    /*
    // block signals in this thread and subsequently
    // spawned threads so they're guaranteed to go to the main thread
    sigset_t sigset;
    sigemptyset(&sigset);
    sigaddset(&sigset, SIGINT);
    sigaddset(&sigset, SIGTERM);
    pthread_sigmask(SIG_BLOCK, &sigset, nullptr);
    */

    std::cout << "GUIWebsocketServer will start serving a WebSocket server on "
                 "ws://localhost:"
              << port << std::endl;

    // Note that we've started, but do it from within the server's event loop
    // once the server has _actually_ started.
    mServer->eventLoop.post([&]() {
      const std::unique_lock<std::mutex> lock(this->mServingMutex);
      mStartingServer = false;
      mServing = true;
      mServingConditionValue.notify_all();
    });

    bool success = mServer->run(port);
    if (!success)
    {
      // This means we failed to bind to the port
      stopServing();
    }
  });
}

/// This kills the server, if one was running
void GUIWebsocketServer::stopServing()
{
  {
    std::unique_lock<std::mutex> lock(this->mServingMutex);
    if (mStartingServer)
    {
      std::cout << "GUIWebsocketServer called stopServing() while we're in the "
                   "middle of booting "
                   "the server. Waiting until booting finished..."
                << std::endl;
      mServingConditionValue.wait(lock, [&]() { return !mStartingServer; });
      std::cout << "GUIWebsocketServer finished booting server, will now "
                   "resume stopServing()."
                << std::endl;
    }
    if (!mServing)
      return;
    mServing = false;
  }
  std::cout << "GUIWebsocketServer is shutting down the WebSocket server on "
               "ws://localhost:"
            << mPort << std::endl;
  assert(mServer != nullptr);
  mServer->stop();
  assert(mServerThread != nullptr);
  mServerThread->join();
  delete mServer;
  delete mServerThread;
  mServer = nullptr;
  mServerThread = nullptr;
  mServingConditionValue.notify_all();
}

/// Returns true if we're serving
bool GUIWebsocketServer::isServing()
{
  return mServing;
}

/// This sleeps until we're done serving, without busy-waiting in a loop. It
/// wakes up occassionally to call the `checkForSignals` callback, where you
/// can throw an exception to shut down the program.
void GUIWebsocketServer::blockWhileServing(
    std::function<void()> checkForSignals)
{
  std::unique_lock<std::mutex> lock(this->mServingMutex);
  if (!mServing && !mStartingServer)
    return;
  while (true)
  {
    if (mServingConditionValue.wait_for(
            lock, std::chrono::milliseconds(1000), [&]() {
              return !mServing && !mStartingServer;
            }))
    {
      // Our condition was met!
      return;
    }
    else
    {
      // Wake up and check for signals
      checkForSignals();
    }
  }
}

/// This adds a listener that will get called when someone connects to the
/// server
void GUIWebsocketServer::registerConnectionListener(
    std::function<void()> listener)
{
  mConnectionListeners.push_back(listener);
}

/// This adds a listener that will get called when ctrl+C is pressed
void GUIWebsocketServer::registerShutdownListener(
    std::function<void()> listener)
{
  mShutdownListeners.push_back(listener);
}

/// This adds a listener that will get called when there is a key-down event
/// on the web client
void GUIWebsocketServer::registerKeydownListener(
    std::function<void(std::string)> listener)
{
  mKeydownListeners.push_back(listener);
}

/// This adds a listener that will get called when there is a key-up event
/// on the web client
void GUIWebsocketServer::registerKeyupListener(
    std::function<void(std::string)> listener)
{
  mKeyupListeners.push_back(listener);
}

/// Gets the set of all the keys currently being pressed
const std::unordered_set<std::string>& GUIWebsocketServer::getKeysDown() const
{
  return mKeysDown;
}

/// Returns true if a key is currently being pressed
bool GUIWebsocketServer::isKeyDown(const std::string& key) const
{
  return mKeysDown.find(key) != mKeysDown.end();
}

/// This tells us whether or not to automatically flush after each command
void GUIWebsocketServer::setAutoflush(bool autoflush)
{
  mAutoflush = autoflush;
}

/// This sends the current list of commands to the web GUI
void GUIWebsocketServer::flush()
{
  const std::lock_guard<std::recursive_mutex> lock(mJsonMutex);

  mJson << "]";
  std::string json = mJson.str();
  if (mServing)
  {
    try
    {
      mServer->broadcast(json);
    }
    catch (...)
    {
      dterr << "GUIWebsocketServer caught an error broadcasting message \""
            << json << "\"" << std::endl;
    }
  }

  // Reset
  mMessagesQueued = 0;
  /*
  mJson.str(std::string());
  mJson.clear();
  */
  mJson = std::stringstream();
  mJson << "[";
}

/// This is a high-level command that creates/updates all the shapes in a
/// world by calling the lower-level commands
GUIWebsocketServer& GUIWebsocketServer::renderWorld(
    const std::shared_ptr<simulation::World>& world,
    const std::string& prefix,
    bool renderForces,
    bool renderForceMagnitudes)
{
  const std::lock_guard<std::recursive_mutex> lock(this->globalMutex);

  bool oldAutoflush = mAutoflush;
  mAutoflush = false;

  for (int i = 0; i < world->getNumSkeletons(); i++)
  {
    renderSkeleton(world->getSkeletonRef(i), prefix);
  }

  const collision::CollisionResult& result = world->getLastCollisionResult();
  deleteObjectsByPrefix(prefix + "__contact_");
  if (renderForces)
  {
    for (int i = 0; i < result.getNumContacts(); i++)
    {
      const collision::Contact& contact = result.getContact(i);
      s_t scale = renderForceMagnitudes ? contact.lcpResult * 10 : 2;
      std::vector<Eigen::Vector3s> points;
      points.push_back(contact.point);
      points.push_back(contact.point + (contact.normal * scale));
      createLine(prefix + "__contact_" + std::to_string(i) + "_a", points);
      std::vector<Eigen::Vector3s> pointsB;
      pointsB.push_back(contact.point);
      pointsB.push_back(contact.point - (contact.normal * scale));
      createLine(
          prefix + "__contact_" + std::to_string(i) + "_b",
          pointsB,
          Eigen::Vector3s(0, 1, 0));
    }
  }

  mAutoflush = oldAutoflush;
  if (mAutoflush)
  {
    flush();
  }
  return *this;
}

/// This is a high-level command that creates a basis
GUIWebsocketServer& GUIWebsocketServer::renderBasis(
    s_t scale,
    const std::string& prefix,
    const Eigen::Vector3s pos,
    const Eigen::Vector3s euler)
{
  const std::lock_guard<std::recursive_mutex> lock(this->globalMutex);

  Eigen::Isometry3s T = Eigen::Isometry3s::Identity();
  T.translation() = pos;
  T.linear() = math::eulerXYZToMatrix(euler);

  std::vector<Eigen::Vector3s> pointsX;
  pointsX.push_back(T * Eigen::Vector3s::Zero());
  pointsX.push_back(T * (Eigen::Vector3s::UnitX() * scale));
  std::vector<Eigen::Vector3s> pointsY;
  pointsY.push_back(T * Eigen::Vector3s::Zero());
  pointsY.push_back(T * (Eigen::Vector3s::UnitY() * scale));
  std::vector<Eigen::Vector3s> pointsZ;
  pointsZ.push_back(T * Eigen::Vector3s::Zero());
  pointsZ.push_back(T * (Eigen::Vector3s::UnitZ() * scale));

  deleteObjectsByPrefix(prefix + "__basis_");
  createLine(prefix + "__basis_unitX", pointsX, Eigen::Vector3s::UnitX());
  createLine(prefix + "__basis_unitY", pointsY, Eigen::Vector3s::UnitY());
  createLine(prefix + "__basis_unitZ", pointsZ, Eigen::Vector3s::UnitZ());

  return *this;
}

/// This is a high-level command that creates/updates all the shapes in a
/// world by calling the lower-level commands
GUIWebsocketServer& GUIWebsocketServer::renderSkeleton(
    const std::shared_ptr<dynamics::Skeleton>& skel, const std::string& prefix)
{
  const std::lock_guard<std::recursive_mutex> lock(this->globalMutex);

  bool oldAutoflush = mAutoflush;
  mAutoflush = false;

  for (int j = 0; j < skel->getNumBodyNodes(); j++)
  {
    dynamics::BodyNode* node = skel->getBodyNode(j);
    if (node == nullptr)
    {
      std::cout << "ERROR! GUIWebsocketServer found a null body node! This "
                   "isn't supposed to be possible. Proceeding anyways."
                << std::endl;
      continue;
    }

    for (int k = 0; k < node->getNumShapeNodes(); k++)
    {
      dynamics::ShapeNode* shapeNode = node->getShapeNode(k);
      dynamics::Shape* shape = shapeNode->getShape().get();

      std::stringstream shapeNameStream;
      shapeNameStream << prefix << "_";
      shapeNameStream << skel->getName();
      shapeNameStream << "_";
      shapeNameStream << node->getName();
      shapeNameStream << "_";
      shapeNameStream << k;
      std::string shapeName = shapeNameStream.str();

      if (!shapeNode->hasVisualAspect())
        continue;

      if (shape == nullptr)
      {
        dtwarn << "Found a ShapeNode with no attached Shape object. This can "
                  "sometimes happen if you're trying to load models with "
                  "corrupted mesh files. Ignoring: "
               << shapeName << std::endl;
        continue;
      }

      dynamics::VisualAspect* visual = shapeNode->getVisualAspect(true);
      if (visual == nullptr)
        continue;

      if (!hasObject(shapeName))
      {
        if (!visual->isHidden())
        {
          // Create the object from scratch
          if (shape->getType() == "BoxShape")
          {
            dynamics::BoxShape* boxShape
                = dynamic_cast<dynamics::BoxShape*>(shape);
            createBox(
                shapeName,
                boxShape->getSize(),
                shapeNode->getWorldTransform().translation(),
                math::matrixToEulerXYZ(shapeNode->getWorldTransform().linear()),
                visual->getColor(),
                visual->getCastShadows(),
                visual->getReceiveShadows());
          }
          else if (shape->getType() == "MeshShape")
          {
            dynamics::MeshShape* meshShape
                = dynamic_cast<dynamics::MeshShape*>(shape);
            createMeshASSIMP(
                shapeName,
                meshShape->getMesh(),
                meshShape->getMeshPath(),
                shapeNode->getWorldTransform().translation(),
                math::matrixToEulerXYZ(shapeNode->getWorldTransform().linear()),
                meshShape->getScale(),
                visual->getColor(),
                visual->getCastShadows(),
                visual->getReceiveShadows());
          }
          else if (shape->getType() == "SphereShape")
          {
            dynamics::SphereShape* sphereShape
                = dynamic_cast<dynamics::SphereShape*>(shape);
            createSphere(
                shapeName,
                sphereShape->getRadius(),
                shapeNode->getWorldTransform().translation(),
                visual->getColor(),
                visual->getCastShadows(),
                visual->getReceiveShadows());
          }
          else if (shape->getType() == "CapsuleShape")
          {
            dynamics::CapsuleShape* capsuleShape
                = dynamic_cast<dynamics::CapsuleShape*>(shape);
            createCapsule(
                shapeName,
                capsuleShape->getRadius(),
                capsuleShape->getHeight(),
                shapeNode->getWorldTransform().translation(),
                math::matrixToEulerXYZ(shapeNode->getWorldTransform().linear()),
                visual->getColor(),
                visual->getCastShadows(),
                visual->getReceiveShadows());
          }
          else if (
              shape->getType() == "EllipsoidShape"
              && dynamic_cast<dynamics::EllipsoidShape*>(shape)->isSphere())
          {
            dynamics::EllipsoidShape* sphereShape
                = dynamic_cast<dynamics::EllipsoidShape*>(shape);
            createSphere(
                shapeName,
                sphereShape->getRadii()[0],
                shapeNode->getWorldTransform().translation(),
                visual->getColor(),
                visual->getCastShadows(),
                visual->getReceiveShadows());
          }
          else
          {
            dterr
                << "[GUIWebsocketServer.renderSkeleton()] Attempting to render "
                   "a shape type ["
                << shape->getType() << "] that is not supported "
                << "by the web GUI. Currently, only BoxShape and "
                << "EllipsoidShape (only when all the radii are equal) and "
                   "SphereShape "
                   "and MeshShape and CapsuleShape are "
                << "supported. This shape will be invisible in the GUI.\n";
          }
        }
      }
      else
      {
        // Otherwise, we just need to send updates for anything that changed
        if (visual->isHidden())
        {
          deleteObject(shapeName);
        }
        else
        {
          Eigen::Vector3s pos = shapeNode->getWorldTransform().translation();
          Eigen::Vector3s euler
              = math::matrixToEulerXYZ(shapeNode->getWorldTransform().linear());
          Eigen::Vector3s color = visual->getColor();
          // std::cout << "Color " << shapeName << ":" << color << std::endl;

          if (getObjectPosition(shapeName) != pos)
            setObjectPosition(shapeName, pos);
          if (getObjectRotation(shapeName) != euler)
            setObjectRotation(shapeName, euler);
          if (getObjectColor(shapeName) != color)
            setObjectColor(shapeName, color);
        }
      }
    }
  }

  mAutoflush = oldAutoflush;
  if (mAutoflush)
  {
    flush();
  }

  return *this;
}

/// This is a high-level command that renders a given trajectory as a bunch of
/// lines in the world, one per body
GUIWebsocketServer& GUIWebsocketServer::renderTrajectoryLines(
    std::shared_ptr<simulation::World> originalWorld,
    Eigen::MatrixXs positions,
    std::string prefix)
{
  // Just clone the world, to avoid contention for the world, since this method
  // can spend a long time setting the world into different states.
  std::shared_ptr<simulation::World> world = originalWorld->clone();

  const std::lock_guard<std::recursive_mutex> lock(this->globalMutex);

  assert(positions.rows() == world->getNumDofs());

  bool oldAutoflush = mAutoflush;
  mAutoflush = false;

  std::unordered_map<std::string, std::vector<Eigen::Vector3s>> paths;
  std::unordered_map<std::string, Eigen::Vector3s> colors;

  neural::RestorableSnapshot snapshot(world);
  for (int t = 0; t < positions.cols(); t++)
  {
    world->setPositions(positions.col(t));
    for (int i = 0; i < world->getNumSkeletons(); i++)
    {
      std::shared_ptr<dynamics::Skeleton> skel = world->getSkeleton(i);
      for (int j = 0; j < skel->getNumBodyNodes(); j++)
      {
        dynamics::BodyNode* node = skel->getBodyNode(j);
        std::vector<dynamics::ShapeNode*> shapeNodes
            = node->getShapeNodesWith<dynamics::VisualAspect>();
        for (int k = 0; k < shapeNodes.size(); k++)
        {
          dynamics::ShapeNode* node = shapeNodes[k];
          dynamics::VisualAspect* visual = node->getVisualAspect();

          std::stringstream shapeNameStream;
          shapeNameStream << prefix << "_" << skel->getName() << "_"
                          << node->getName() << "_" << k;
          std::string shapeName = shapeNameStream.str();
          paths[shapeName].push_back(node->getWorldTransform().translation());
          colors[shapeName] = visual->getColor();
        }
      }
    }
  }
  snapshot.restore();

  for (auto pair : paths)
  {
    // This command will automatically overwrite any lines with the same key
    createLine(pair.first, pair.second, colors[pair.first]);
  }

  flush();
  mAutoflush = oldAutoflush;
  return *this;
}

/// This is a high-level command that renders a wrench on a body node
GUIWebsocketServer& GUIWebsocketServer::renderBodyWrench(
    const dynamics::BodyNode* body,
    Eigen::Vector6s wrench,
    s_t scaleFactor,
    std::string prefix)
{
  const std::lock_guard<std::recursive_mutex> lock(this->globalMutex);

  Eigen::Isometry3s T = body->getWorldTransform();

<<<<<<< HEAD
  std::vector<Eigen::Vector3s> torqueLine;
  torqueLine.push_back(T.translation());
  torqueLine.push_back(T * (wrench.head<3>() * scaleFactor));
  std::vector<Eigen::Vector3s> forceLine;
  forceLine.push_back(T.translation());
  forceLine.push_back(T * (wrench.tail<3>() * scaleFactor));
=======
  Eigen::Vector3s tau = wrench.head<3>();
  Eigen::Vector3s f = wrench.tail<3>();
  Eigen::Matrix3s skew = math::makeSkewSymmetric(f);

  Eigen::Vector3s residual = f.dot(tau) * (f / f.squaredNorm());
  Eigen::Vector3s r = -skew.completeOrthogonalDecomposition().solve(tau);

  Eigen::Vector3s recoveredTau = r.cross(f) + residual;
  Eigen::Vector3s diff = tau - recoveredTau;
  if (diff.squaredNorm() > 1e-8)
  {
    std::cout << "Error in renderBodyWrench()! Got diff: " << diff.squaredNorm()
              << std::endl;
  }

  std::vector<Eigen::Vector3s> torqueLine;
  torqueLine.push_back(T * (r * scaleFactor));
  torqueLine.push_back(T * ((r + residual) * scaleFactor));
  std::vector<Eigen::Vector3s> forceLine;
  forceLine.push_back(T * (r * scaleFactor));
  forceLine.push_back(T * ((r + f) * scaleFactor));
>>>>>>> 1405a09d

  bool oldAutoflush = mAutoflush;
  mAutoflush = false;

  createLine(
      prefix + "_" + body->getName() + "_torque",
      torqueLine,
      Eigen::Vector3s(0.8, 0.8, 0.8));
  createLine(
      prefix + "_" + body->getName() + "_force",
      forceLine,
      Eigen::Vector3s(1.0, 0.0, 0.0));

  flush();
  mAutoflush = oldAutoflush;
  return *this;
}

/// This is a high-level command that removes the lines rendering a wrench on
/// a body node
GUIWebsocketServer& GUIWebsocketServer::clearBodyWrench(
    const dynamics::BodyNode* body, std::string prefix)
{
  deleteObject(prefix + "_" + body->getName() + "_torque");
  deleteObject(prefix + "_" + body->getName() + "_force");
  return *this;
}

/// This completely resets the web GUI, deleting all objects, UI elements, and
/// listeners
GUIWebsocketServer& GUIWebsocketServer::clear()
{
  const std::lock_guard<std::recursive_mutex> lock(this->globalMutex);

  queueCommand(
      [&](std::stringstream& json) { json << "{ \"type\": \"clear_all\" }"; });
  mBoxes.clear();
  mSpheres.clear();
  mCapsules.clear();
  mLines.clear();
  mMeshes.clear();
  mText.clear();
  mButtons.clear();
  mSliders.clear();
  mPlots.clear();
  mScreenResizeListeners.clear();
  mKeydownListeners.clear();
  mShutdownListeners.clear();
  return *this;
}

/// This creates a box in the web GUI under a specified key
GUIWebsocketServer& GUIWebsocketServer::createBox(
    std::string key,
    const Eigen::Vector3s& size,
    const Eigen::Vector3s& pos,
    const Eigen::Vector3s& euler,
    const Eigen::Vector3s& color,
    bool castShadows,
    bool receiveShadows)
{
  const std::lock_guard<std::recursive_mutex> lock(this->globalMutex);

  Box& box = mBoxes[key];
  box.key = key;
  box.size = size;
  box.pos = pos;
  box.euler = euler;
  box.color = color;
  box.castShadows = castShadows;
  box.receiveShadows = receiveShadows;

  queueCommand([this, key](std::stringstream& json) {
    encodeCreateBox(json, mBoxes[key]);
  });

  return *this;
}

/// This creates a sphere in the web GUI under a specified key
GUIWebsocketServer& GUIWebsocketServer::createSphere(
    std::string key,
    s_t radius,
    const Eigen::Vector3s& pos,
    const Eigen::Vector3s& color,
    bool castShadows,
    bool receiveShadows)
{
  const std::lock_guard<std::recursive_mutex> lock(this->globalMutex);

  Sphere& sphere = mSpheres[key];
  sphere.key = key;
  sphere.radius = radius;
  sphere.pos = pos;
  sphere.color = color;
  sphere.castShadows = castShadows;
  sphere.receiveShadows = receiveShadows;

  queueCommand([this, key](std::stringstream& json) {
    encodeCreateSphere(json, mSpheres[key]);
  });

  return *this;
}

/// This creates a capsule in the web GUI under a specified key
GUIWebsocketServer& GUIWebsocketServer::createCapsule(
    std::string key,
    s_t radius,
    s_t height,
    const Eigen::Vector3s& pos,
    const Eigen::Vector3s& euler,
    const Eigen::Vector3s& color,
    bool castShadows,
    bool receiveShadows)
{
  const std::lock_guard<std::recursive_mutex> lock(this->globalMutex);

  Capsule& capsule = mCapsules[key];
  capsule.key = key;
  capsule.radius = radius;
  capsule.height = height;
  capsule.pos = pos;
  capsule.euler = euler;
  capsule.color = color;
  capsule.castShadows = castShadows;
  capsule.receiveShadows = receiveShadows;

  queueCommand([this, key](std::stringstream& json) {
    encodeCreateCapsule(json, mCapsules[key]);
  });

  return *this;
}

/// This creates a line in the web GUI under a specified key
GUIWebsocketServer& GUIWebsocketServer::createLine(
    std::string key,
    const std::vector<Eigen::Vector3s>& points,
    const Eigen::Vector3s& color)
{
  const std::lock_guard<std::recursive_mutex> lock(this->globalMutex);

  Line& line = mLines[key];
  line.key = key;
  line.points = points;
  line.color = color;

  queueCommand([this, key](std::stringstream& json) {
    encodeCreateLine(json, mLines[key]);
  });

  return *this;
}

/// This creates a mesh in the web GUI under a specified key, using raw shape
/// data
GUIWebsocketServer& GUIWebsocketServer::createMesh(
    std::string key,
    const std::vector<Eigen::Vector3s>& vertices,
    const std::vector<Eigen::Vector3s>& vertexNormals,
    const std::vector<Eigen::Vector3i>& faces,
    const std::vector<Eigen::Vector2s>& uv,
    const std::vector<std::string>& textures,
    const std::vector<int>& textureStartIndices,
    const Eigen::Vector3s& pos,
    const Eigen::Vector3s& euler,
    const Eigen::Vector3s& scale,
    const Eigen::Vector3s& color,
    bool castShadows,
    bool receiveShadows)
{
  const std::lock_guard<std::recursive_mutex> lock(this->globalMutex);

  Mesh& mesh = mMeshes[key];
  mesh.key = key;
  mesh.vertices = vertices;
  mesh.vertexNormals = vertexNormals;
  mesh.faces = faces;
  mesh.uv = uv;
  mesh.textures = textures;
  mesh.textureStartIndices = textureStartIndices;
  mesh.pos = pos;
  mesh.euler = euler;
  mesh.scale = scale;
  mesh.color = color;
  mesh.castShadows = castShadows;
  mesh.receiveShadows = receiveShadows;

  queueCommand([this, key](std::stringstream& json) {
    encodeCreateMesh(json, mMeshes[key]);
  });

  return *this;
}

/// This creates a mesh in the web GUI under a specified key, from the ASSIMP
/// mesh
GUIWebsocketServer& GUIWebsocketServer::createMeshASSIMP(
    const std::string& key,
    const aiScene* mesh,
    const std::string& meshPath,
    const Eigen::Vector3s& pos,
    const Eigen::Vector3s& euler,
    const Eigen::Vector3s& scale,
    const Eigen::Vector3s& color,
    bool castShadows,
    bool receiveShadows)
{
  const std::lock_guard<std::recursive_mutex> lock(this->globalMutex);

  std::vector<Eigen::Vector3s> vertices;
  std::vector<Eigen::Vector3s> vertexNormals;
  std::vector<Eigen::Vector3i> faces;
  std::vector<Eigen::Vector2s> uv;
  std::vector<std::string> textures;
  std::vector<int> textureStartIndices;

  std::string currentTexturePath = "";

  for (int i = 0; i < mesh->mNumMeshes; i++)
  {
    aiMesh* m = mesh->mMeshes[i];
    aiMaterial* mtl = nullptr;
    if (mesh->mMaterials != nullptr)
    {
      mtl = mesh->mMaterials[m->mMaterialIndex];
    }
    aiString path;
    if (mtl != nullptr
        && aiReturn_SUCCESS
               == aiGetMaterialTexture(mtl, aiTextureType_DIFFUSE, 0, &path))
    {
      std::string newTexturePath = std::string(path.C_Str());
      if (newTexturePath != currentTexturePath)
      {
        currentTexturePath = newTexturePath;
        textures.push_back(newTexturePath);
        textureStartIndices.push_back(vertices.size());
        if (mTextures.find(newTexturePath) == mTextures.end())
        {
          boost::filesystem::path fullPath = boost::filesystem::canonical(
              boost::filesystem::path(currentTexturePath),
              boost::filesystem::path(
                  meshPath.substr(0, meshPath.find_last_of("/"))));

          createTextureFromFile(newTexturePath, std::string(fullPath.c_str()));
        }
      }
    }

    for (int j = 0; j < m->mNumVertices; j++)
    {
      vertices.emplace_back(
          m->mVertices[j][0], m->mVertices[j][1], m->mVertices[j][2]);
      if (m->mNormals != nullptr)
      {
        vertexNormals.emplace_back(
            m->mNormals[j][0], m->mNormals[j][1], m->mNormals[j][2]);
      }
      if (m->mNumUVComponents[0] >= 2)
      {
        uv.emplace_back(m->mTextureCoords[0][j][0], m->mTextureCoords[0][j][1]);
      }
      /*
      if (m->mNumUVComponents[0] == 2 && m->mTextureCoords[0][j][0])
      {
      }
      */
    }
    for (int k = 0; k < m->mNumFaces; k++)
    {
      assert(m->mFaces[k].mNumIndices == 3);
      faces.emplace_back(
          m->mFaces[k].mIndices[0],
          m->mFaces[k].mIndices[1],
          m->mFaces[k].mIndices[2]);
    }
  }

  createMesh(
      key,
      vertices,
      vertexNormals,
      faces,
      uv,
      textures,
      textureStartIndices,
      pos,
      euler,
      scale,
      color,
      castShadows,
      receiveShadows);

  return *this;
}

GUIWebsocketServer& GUIWebsocketServer::createMeshFromShape(
    const std::string& key,
    const std::shared_ptr<dynamics::MeshShape> mesh,
    const Eigen::Vector3s& pos,
    const Eigen::Vector3s& euler,
    const Eigen::Vector3s& scale,
    const Eigen::Vector3s& color,
    bool castShadows,
    bool receiveShadows)
{
  createMeshASSIMP(
      key,
      mesh->getMesh(),
      mesh->getMeshPath(),
      pos,
      euler,
      scale,
      color,
      castShadows,
      receiveShadows);
  return *this;
}

/// This creates a texture object, to be sent to the web frontend
GUIWebsocketServer& GUIWebsocketServer::createTexture(
    const std::string& key, const std::string& base64)
{
  const std::lock_guard<std::recursive_mutex> lock(this->globalMutex);

  Texture tex;
  tex.key = key;
  tex.base64 = base64;

  mTextures[key] = tex;

  queueCommand(
      [&](std::stringstream& json) { encodeCreateTexture(json, tex); });

  return *this;
}

/// This creates a texture object by loading it from a file
GUIWebsocketServer& GUIWebsocketServer::createTextureFromFile(
    const std::string& key, const std::string& path)
{
  const std::lock_guard<std::recursive_mutex> lock(this->globalMutex);

  std::ifstream in(path);
  std::ostringstream sstr;
  sstr << in.rdbuf();

  std::string suffix = path.substr(path.find_last_of(".") + 1);
  std::string base64
      = "data:image/" + suffix + ";base64, " + ::base64_encode(sstr.str());
  createTexture(key, base64);
  return *this;
}

/// This returns true if we've already got an object with the key "key"
bool GUIWebsocketServer::hasObject(const std::string& key)
{
  const std::lock_guard<std::recursive_mutex> lock(this->globalMutex);

  if (mBoxes.find(key) != mBoxes.end())
    return true;
  if (mSpheres.find(key) != mSpheres.end())
    return true;
  if (mCapsules.find(key) != mCapsules.end())
    return true;
  if (mLines.find(key) != mLines.end())
    return true;
  if (mMeshes.find(key) != mMeshes.end())
    return true;
  return false;
}

/// This returns the position of an object, if we've got it (and it's not a
/// line). Otherwise it returns Vector3s::Zero().
Eigen::Vector3s GUIWebsocketServer::getObjectPosition(const std::string& key)
{
  const std::lock_guard<std::recursive_mutex> lock(this->globalMutex);

  if (mBoxes.find(key) != mBoxes.end())
    return mBoxes[key].pos;
  if (mSpheres.find(key) != mSpheres.end())
    return mSpheres[key].pos;
  if (mCapsules.find(key) != mCapsules.end())
    return mCapsules[key].pos;
  if (mMeshes.find(key) != mMeshes.end())
    return mMeshes[key].pos;
  return Eigen::Vector3s::Zero();
}

/// This returns the rotation of an object, if we've got it (and it's not a
/// line or a sphere). Otherwise it returns Vector3s::Zero().
Eigen::Vector3s GUIWebsocketServer::getObjectRotation(const std::string& key)
{
  const std::lock_guard<std::recursive_mutex> lock(this->globalMutex);

  if (mBoxes.find(key) != mBoxes.end())
    return mBoxes[key].euler;
  if (mCapsules.find(key) != mCapsules.end())
    return mCapsules[key].euler;
  if (mMeshes.find(key) != mMeshes.end())
    return mMeshes[key].euler;
  return Eigen::Vector3s::Zero();
}

/// This returns the color of an object, if we've got it. Otherwise it returns
/// Vector3s::Zero().
Eigen::Vector3s GUIWebsocketServer::getObjectColor(const std::string& key)
{
  const std::lock_guard<std::recursive_mutex> lock(this->globalMutex);

  if (mBoxes.find(key) != mBoxes.end())
    return mBoxes[key].color;
  if (mSpheres.find(key) != mSpheres.end())
    return mSpheres[key].color;
  if (mCapsules.find(key) != mCapsules.end())
    return mCapsules[key].color;
  if (mLines.find(key) != mLines.end())
    return mLines[key].color;
  if (mMeshes.find(key) != mMeshes.end())
    return mMeshes[key].color;
  return Eigen::Vector3s::Zero();
}

/// This moves an object (e.g. box, sphere, line) to a specified position
GUIWebsocketServer& GUIWebsocketServer::setObjectPosition(
    const std::string& key, const Eigen::Vector3s& pos)
{
  const std::lock_guard<std::recursive_mutex> lock(this->globalMutex);

  if (mBoxes.find(key) != mBoxes.end())
  {
    mBoxes[key].pos = pos;
  }
  if (mSpheres.find(key) != mSpheres.end())
  {
    mSpheres[key].pos = pos;
  }
  if (mCapsules.find(key) != mCapsules.end())
  {
    mCapsules[key].pos = pos;
  }
  if (mMeshes.find(key) != mMeshes.end())
  {
    mMeshes[key].pos = pos;
  }

  queueCommand([&](std::stringstream& json) {
    json << "{ \"type\": \"set_object_pos\", \"key\": \"" << key
         << "\", \"pos\": ";
    vec3ToJson(json, pos);
    json << "}";
  });

  return *this;
}

/// This moves an object (e.g. box, sphere, line) to a specified orientation
GUIWebsocketServer& GUIWebsocketServer::setObjectRotation(
    const std::string& key, const Eigen::Vector3s& euler)
{
  const std::lock_guard<std::recursive_mutex> lock(this->globalMutex);

  if (mBoxes.find(key) != mBoxes.end())
  {
    mBoxes[key].euler = euler;
  }
  if (mCapsules.find(key) != mCapsules.end())
  {
    mCapsules[key].euler = euler;
  }
  if (mMeshes.find(key) != mMeshes.end())
  {
    mMeshes[key].euler = euler;
  }

  queueCommand([&](std::stringstream& json) {
    json << "{ \"type\": \"set_object_rotation\", \"key\": \"" << key
         << "\", \"euler\": ";
    vec3ToJson(json, euler);
    json << "}";
  });

  return *this;
}

/// This changes an object (e.g. box, sphere, line) color
GUIWebsocketServer& GUIWebsocketServer::setObjectColor(
    const std::string& key, const Eigen::Vector3s& color)
{
  const std::lock_guard<std::recursive_mutex> lock(this->globalMutex);

  if (mBoxes.find(key) != mBoxes.end())
  {
    mBoxes[key].color = color;
  }
  if (mSpheres.find(key) != mSpheres.end())
  {
    mSpheres[key].color = color;
  }
  if (mLines.find(key) != mLines.end())
  {
    mLines[key].color = color;
  }
  if (mMeshes.find(key) != mMeshes.end())
  {
    mMeshes[key].color = color;
  }
  if (mCapsules.find(key) != mCapsules.end())
  {
    mCapsules[key].color = color;
  }

  queueCommand([&](std::stringstream& json) {
    json << "{ \"type\": \"set_object_color\", \"key\": \"" << key
         << "\", \"color\": ";
    vec3ToJson(json, color);
    json << "}";
  });

  return *this;
}

/// This enables mouse events on an object (if they're not already), and calls
/// "listener" whenever the object is dragged with the desired drag
/// coordinates
GUIWebsocketServer& GUIWebsocketServer::registerDragListener(
    const std::string& key, std::function<void(Eigen::Vector3s)> listener)
{
  const std::lock_guard<std::recursive_mutex> lock(this->globalMutex);

  mMouseInteractionEnabled.emplace(key);
  queueCommand([&](std::stringstream& json) {
    encodeEnableMouseInteraction(json, key);
  });
  mDragListeners[key].push_back(listener);
  return *this;
}

/// This deletes an object by key
GUIWebsocketServer& GUIWebsocketServer::deleteObject(const std::string& key)
{
  const std::lock_guard<std::recursive_mutex> lock(this->globalMutex);

  mBoxes.erase(key);
  mSpheres.erase(key);
  mLines.erase(key);
  mMeshes.erase(key);
  mCapsules.erase(key);

  queueCommand([&](std::stringstream& json) {
    json << "{ \"type\": \"delete_object\", \"key\": \"" << key << "\" }";
  });

  return *this;
}

/// This deletes all the objects that match a given prefix
GUIWebsocketServer& GUIWebsocketServer::deleteObjectsByPrefix(
    const std::string& prefix)
{
  const std::lock_guard<std::recursive_mutex> lock(this->globalMutex);

  bool oldAutoflush = mAutoflush;
  mAutoflush = false;

  std::vector<std::string> toDelete;
  for (auto& pair : mBoxes)
  {
    if (prefix.size() <= pair.first.size())
    {
      auto res
          = std::mismatch(prefix.begin(), prefix.end(), pair.first.begin());
      if (res.first == prefix.end())
      {
        // We've got a match!
        toDelete.push_back(pair.first);
      }
    }
  }

  for (auto& pair : mSpheres)
  {
    if (prefix.size() <= pair.first.size())
    {
      auto res
          = std::mismatch(prefix.begin(), prefix.end(), pair.first.begin());
      if (res.first == prefix.end())
      {
        // We've got a match!
        toDelete.push_back(pair.first);
      }
    }
  }

  for (auto& pair : mLines)
  {
    if (prefix.size() <= pair.first.size())
    {
      auto res
          = std::mismatch(prefix.begin(), prefix.end(), pair.first.begin());
      if (res.first == prefix.end())
      {
        // We've got a match!
        toDelete.push_back(pair.first);
      }
    }
  }

  for (auto& pair : mMeshes)
  {
    if (prefix.size() <= pair.first.size())
    {
      auto res
          = std::mismatch(prefix.begin(), prefix.end(), pair.first.begin());
      if (res.first == prefix.end())
      {
        // We've got a match!
        toDelete.push_back(pair.first);
      }
    }
  }

  for (auto& pair : mCapsules)
  {
    if (prefix.size() <= pair.first.size())
    {
      auto res
          = std::mismatch(prefix.begin(), prefix.end(), pair.first.begin());
      if (res.first == prefix.end())
      {
        // We've got a match!
        toDelete.push_back(pair.first);
      }
    }
  }

  for (std::string key : toDelete)
  {
    deleteObject(key);
  }

  mAutoflush = oldAutoflush;
  if (mAutoflush)
    flush();

  return *this;
}

/// This gets the current screen size
Eigen::Vector2i GUIWebsocketServer::getScreenSize()
{
  const std::lock_guard<std::recursive_mutex> lock(this->globalMutex);

  return mScreenSize;
}

/// This registers a callback to get called whenever the screen size changes.
void GUIWebsocketServer::registerScreenResizeListener(
    std::function<void(Eigen::Vector2i)> listener)
{
  const std::lock_guard<std::recursive_mutex> lock(this->globalMutex);

  mScreenResizeListeners.push_back(listener);
}

/// This places some text on the screen at the specified coordinates
GUIWebsocketServer& GUIWebsocketServer::createText(
    const std::string& key,
    const std::string& contents,
    const Eigen::Vector2i& fromTopLeft,
    const Eigen::Vector2i& size)
{
  const std::lock_guard<std::recursive_mutex> lock(this->globalMutex);

  Text text;
  text.key = key;
  text.contents = contents;
  text.fromTopLeft = fromTopLeft;
  text.size = size;

  mText[key] = text;

  queueCommand([&](std::stringstream& json) { encodeCreateText(json, text); });

  return *this;
}

/// This changes the contents of text on the screen
GUIWebsocketServer& GUIWebsocketServer::setTextContents(
    const std::string& key, const std::string& newContents)
{
  const std::lock_guard<std::recursive_mutex> lock(this->globalMutex);

  if (mText.find(key) != mText.end())
  {
    mText[key].contents = newContents;

    queueCommand([&](std::stringstream& json) {
      json << "{ \"type\": \"set_text_contents\", \"key\": " << key
           << "\", \"label\": \"" << escapeJson(newContents) << "\" }";
    });
  }
  else
  {
    std::cout
        << "Tried to setTextContents() for a key (" << key
        << ") that doesn't exist as a Text object. Call createText() first."
        << std::endl;
  }

  return *this;
}

/// This places a clickable button on the screen at the specified coordinates
GUIWebsocketServer& GUIWebsocketServer::createButton(
    const std::string& key,
    const std::string& label,
    const Eigen::Vector2i& fromTopLeft,
    const Eigen::Vector2i& size,
    std::function<void()> onClick)
{
  const std::lock_guard<std::recursive_mutex> lock(this->globalMutex);

  Button button;
  button.key = key;
  button.label = label;
  button.fromTopLeft = fromTopLeft;
  button.size = size;
  button.onClick = onClick;

  mButtons[key] = button;

  queueCommand(
      [&](std::stringstream& json) { encodeCreateButton(json, button); });

  return *this;
}

/// This changes the contents of text on the screen
GUIWebsocketServer& GUIWebsocketServer::setButtonLabel(
    const std::string& key, const std::string& newLabel)
{
  const std::lock_guard<std::recursive_mutex> lock(this->globalMutex);

  if (mButtons.find(key) != mButtons.end())
  {
    mButtons[key].label = newLabel;

    queueCommand([&](std::stringstream& json) {
      json << "{ \"type\": \"set_button_label\", \"key\": " << key
           << "\", \"label\": \"" << escapeJson(newLabel) << "\" }";
    });
  }
  else
  {
    std::cout
        << "Tried to setButtonLabel() for a key (" << key
        << ") that doesn't exist as a Button object. Call createButton() first."
        << std::endl;
  }

  return *this;
}

/// This creates a slider
GUIWebsocketServer& GUIWebsocketServer::createSlider(
    const std::string& key,
    const Eigen::Vector2i& fromTopLeft,
    const Eigen::Vector2i& size,
    s_t min,
    s_t max,
    s_t value,
    bool onlyInts,
    bool horizontal,
    std::function<void(s_t)> onChange)
{
  const std::lock_guard<std::recursive_mutex> lock(this->globalMutex);

  Slider slider;
  slider.key = key;
  slider.fromTopLeft = fromTopLeft;
  slider.size = size;
  slider.min = min;
  slider.max = max;
  slider.value = value;
  slider.onlyInts = onlyInts;
  slider.horizontal = horizontal;
  slider.onChange = onChange;

  mSliders[key] = slider;

  queueCommand(
      [&](std::stringstream& json) { encodeCreateSlider(json, slider); });

  return *this;
}

/// This changes the contents of text on the screen
GUIWebsocketServer& GUIWebsocketServer::setSliderValue(
    const std::string& key, s_t value)
{
  const std::lock_guard<std::recursive_mutex> lock(this->globalMutex);

  if (mSliders.find(key) != mSliders.end())
  {
    mSliders[key].value = value;

    queueCommand([&](std::stringstream& json) {
      json << "{ \"type\": \"set_slider_value\", \"key\": " << key
           << "\", \"value\": " << value << " }";
    });
  }
  else
  {
    std::cout
        << "Tried to setSliderValue() for a key (" << key
        << ") that doesn't exist as a Slider object. Call createSlider() first."
        << std::endl;
  }

  return *this;
}

/// This changes the contents of text on the screen
GUIWebsocketServer& GUIWebsocketServer::setSliderMin(
    const std::string& key, s_t min)
{
  const std::lock_guard<std::recursive_mutex> lock(this->globalMutex);

  if (mSliders.find(key) != mSliders.end())
  {
    mSliders[key].min = min;

    queueCommand([&](std::stringstream& json) {
      json << "{ \"type\": \"set_slider_min\", \"key\": " << key
           << "\", \"value\": " << min << " }";
    });
  }
  else
  {
    std::cout
        << "Tried to setSliderMin() for a key (" << key
        << ") that doesn't exist as a Slider object. Call createSlider() first."
        << std::endl;
  }

  return *this;
}

/// This changes the contents of text on the screen
GUIWebsocketServer& GUIWebsocketServer::setSliderMax(
    const std::string& key, s_t max)
{
  const std::lock_guard<std::recursive_mutex> lock(this->globalMutex);

  if (mSliders.find(key) != mSliders.end())
  {
    mSliders[key].max = max;

    queueCommand([&](std::stringstream& json) {
      json << "{ \"type\": \"set_slider_max\", \"key\": " << key
           << "\", \"value\": " << max << " }";
    });
  }
  else
  {
    std::cout
        << "Tried to setSliderMax() for a key (" << key
        << ") that doesn't exist as a Slider object. Call createSlider() first."
        << std::endl;
  }

  return *this;
}

/// This creates a plot to display data on the GUI
GUIWebsocketServer& GUIWebsocketServer::createPlot(
    const std::string& key,
    const Eigen::Vector2i& fromTopLeft,
    const Eigen::Vector2i& size,
    const std::vector<s_t>& xs,
    s_t minX,
    s_t maxX,
    const std::vector<s_t>& ys,
    s_t minY,
    s_t maxY,
    const std::string& type)
{
  const std::lock_guard<std::recursive_mutex> lock(this->globalMutex);

  Plot plot;
  plot.key = key;
  plot.fromTopLeft = fromTopLeft;
  plot.size = size;
  plot.xs = xs;
  plot.minX = minX;
  plot.maxX = maxX;
  plot.ys = ys;
  plot.minY = minY;
  plot.maxY = maxY;
  plot.type = type;

  mPlots[key] = plot;

  queueCommand([&](std::stringstream& json) { encodeCreatePlot(json, plot); });

  return *this;
}

/// This changes the contents of a plot, along with its display limits
GUIWebsocketServer& GUIWebsocketServer::setPlotData(
    const std::string& key,
    const std::vector<s_t>& xs,
    s_t minX,
    s_t maxX,
    const std::vector<s_t>& ys,
    s_t minY,
    s_t maxY)
{
  const std::lock_guard<std::recursive_mutex> lock(this->globalMutex);

  if (mPlots.find(key) != mPlots.end())
  {
    mPlots[key].xs = xs;
    mPlots[key].minX = minX;
    mPlots[key].maxX = maxX;
    mPlots[key].ys = ys;
    mPlots[key].minY = minY;
    mPlots[key].maxY = maxY;

    queueCommand([&](std::stringstream& json) {
      json << "{ \"type\": \"set_plot_data\", \"key\": " << key
           << "\", \"xs\": ";
      vecToJson(json, xs);
      json << ", \"ys\": ";
      vecToJson(json, ys);
      json << ", \"min_x\": " << minX;
      json << ", \"max_x\": " << maxX;
      json << ", \"min_y\": " << minY;
      json << ", \"max_y\": " << maxY;
      json << " }";
    });
  }
  else
  {
    std::cout
        << "Tried to setPlotData() for a key (" << key
        << ") that doesn't exist as a Plot object. Call createPlot() first."
        << std::endl;
  }

  return *this;
}

/// This moves a UI element on the screen
GUIWebsocketServer& GUIWebsocketServer::setUIElementPosition(
    const std::string& key, const Eigen::Vector2i& fromTopLeft)
{
  const std::lock_guard<std::recursive_mutex> lock(this->globalMutex);

  if (mText.find(key) != mText.end())
  {
    mText[key].fromTopLeft = fromTopLeft;
  }
  if (mButtons.find(key) != mButtons.end())
  {
    mButtons[key].fromTopLeft = fromTopLeft;
  }
  if (mSliders.find(key) != mSliders.end())
  {
    mSliders[key].fromTopLeft = fromTopLeft;
  }
  if (mPlots.find(key) != mPlots.end())
  {
    mPlots[key].fromTopLeft = fromTopLeft;
  }

  queueCommand([&](std::stringstream& json) {
    json << "{ \"type\": \"set_ui_elem_pos\", \"key\": " << key
         << "\", \"from_top_left\": ";
    vec2iToJson(json, fromTopLeft);
    json << " }";
  });
  return *this;
}

/// This changes the size of a UI element
GUIWebsocketServer& GUIWebsocketServer::setUIElementSize(
    const std::string& key, const Eigen::Vector2i& size)
{
  const std::lock_guard<std::recursive_mutex> lock(this->globalMutex);

  if (mText.find(key) != mText.end())
  {
    mText[key].size = size;
  }
  if (mButtons.find(key) != mButtons.end())
  {
    mButtons[key].size = size;
  }
  if (mSliders.find(key) != mSliders.end())
  {
    mSliders[key].size = size;
  }
  if (mPlots.find(key) != mPlots.end())
  {
    mPlots[key].size = size;
  }

  queueCommand([&](std::stringstream& json) {
    json << "{ \"type\": \"set_ui_elem_size\", \"key\": " << key
         << "\", \"size\": ";
    vec2iToJson(json, size);
    json << " }";
  });
  return *this;
}

/// This deletes a UI element by key
GUIWebsocketServer& GUIWebsocketServer::deleteUIElement(const std::string& key)
{
  const std::lock_guard<std::recursive_mutex> lock(this->globalMutex);

  mText.erase(key);
  mButtons.erase(key);
  mSliders.erase(key);
  mPlots.erase(key);

  queueCommand([&](std::stringstream& json) {
    json << "{ \"type\": \"delete_ui_elem\", \"key\": \"" << key << "\" }";
  });

  return *this;
}

void GUIWebsocketServer::queueCommand(
    std::function<void(std::stringstream&)> writeCommand)
{
  const std::lock_guard<std::recursive_mutex> lock(mJsonMutex);

  if (mMessagesQueued > 0)
  {
    mJson << ",";
  }
  mMessagesQueued++;
  writeCommand(mJson);

  if (mAutoflush)
  {
    // Our lock is re-entrant, so it'll be allowed to be acquired again during
    // flushing
    flush();
  }
}

void GUIWebsocketServer::encodeCreateBox(std::stringstream& json, Box& box)
{
  json << "{ \"type\": \"create_box\", \"key\": \"" << box.key
       << "\", \"size\": ";
  vec3ToJson(json, box.size);
  json << ", \"pos\": ";
  vec3ToJson(json, box.pos);
  json << ", \"euler\": ";
  vec3ToJson(json, box.euler);
  json << ", \"color\": ";
  vec3ToJson(json, box.color);
  json << ", \"cast_shadows\": " << (box.castShadows ? "true" : "false");
  json << ", \"receive_shadows\": " << (box.receiveShadows ? "true" : "false");
  json << "}";
}

void GUIWebsocketServer::encodeCreateSphere(
    std::stringstream& json, Sphere& sphere)
{
  json << "{ \"type\": \"create_sphere\", \"key\": \"" << sphere.key
       << "\", \"radius\": " << sphere.radius;
  json << ", \"pos\": ";
  vec3ToJson(json, sphere.pos);
  json << ", \"color\": ";
  vec3ToJson(json, sphere.color);
  json << ", \"cast_shadows\": " << (sphere.castShadows ? "true" : "false");
  json << ", \"receive_shadows\": "
       << (sphere.receiveShadows ? "true" : "false");
  json << "}";
}

void GUIWebsocketServer::encodeCreateCapsule(
    std::stringstream& json, Capsule& capsule)
{
  json << "{ \"type\": \"create_capsule\", \"key\": \"" << capsule.key
       << "\", \"radius\": " << capsule.radius
       << ", \"height\": " << capsule.height;
  json << ", \"pos\": ";
  vec3ToJson(json, capsule.pos);
  json << ", \"euler\": ";
  vec3ToJson(json, capsule.euler);
  json << ", \"color\": ";
  vec3ToJson(json, capsule.color);
  json << ", \"cast_shadows\": " << (capsule.castShadows ? "true" : "false");
  json << ", \"receive_shadows\": "
       << (capsule.receiveShadows ? "true" : "false");
  json << "}";
}

void GUIWebsocketServer::encodeCreateLine(std::stringstream& json, Line& line)
{
  json << "{ \"type\": \"create_line\", \"key\": \"" << line.key;
  json << "\", \"points\": [";
  bool firstPoint = true;
  for (Eigen::Vector3s& point : line.points)
  {
    if (firstPoint)
      firstPoint = false;
    else
      json << ", ";
    vec3ToJson(json, point);
  }
  json << "], \"color\": ";
  vec3ToJson(json, line.color);
  json << "}";
}

void GUIWebsocketServer::encodeCreateMesh(std::stringstream& json, Mesh& mesh)
{
  json << "{ \"type\": \"create_mesh\", \"key\": \"" << mesh.key;
  json << "\", \"vertices\": [";
  bool firstPoint = true;
  for (Eigen::Vector3s& vertex : mesh.vertices)
  {
    if (firstPoint)
      firstPoint = false;
    else
      json << ", ";
    vec3ToJson(json, vertex);
  }
  json << "], \"vertex_normals\": [";
  firstPoint = true;
  for (Eigen::Vector3s& normal : mesh.vertexNormals)
  {
    if (firstPoint)
      firstPoint = false;
    else
      json << ", ";
    vec3ToJson(json, normal);
  }
  json << "], \"faces\": [";
  firstPoint = true;
  for (Eigen::Vector3i& face : mesh.faces)
  {
    if (firstPoint)
      firstPoint = false;
    else
      json << ", ";
    vec3iToJson(json, face);
  }
  json << "], \"uv\": [";
  firstPoint = true;
  for (Eigen::Vector2s& uv : mesh.uv)
  {
    if (firstPoint)
      firstPoint = false;
    else
      json << ", ";
    vec2dToJson(json, uv);
  }
  json << "], \"texture_starts\": [";
  firstPoint = true;
  for (int i = 0; i < mesh.textures.size(); i++)
  {
    if (firstPoint)
      firstPoint = false;
    else
      json << ", ";
    json << "{ \"key\": \"" << mesh.textures[i]
         << "\", \"start\": " << mesh.textureStartIndices[i] << "}";
  }
  json << "], \"color\": ";
  vec3ToJson(json, mesh.color);
  json << ", \"pos\": ";
  vec3ToJson(json, mesh.pos);
  json << ", \"euler\": ";
  vec3ToJson(json, mesh.euler);
  json << ", \"scale\": ";
  vec3ToJson(json, mesh.scale);
  json << ", \"cast_shadows\": " << (mesh.castShadows ? "true" : "false");
  json << ", \"receive_shadows\": " << (mesh.receiveShadows ? "true" : "false");
  json << "}";
}

void GUIWebsocketServer::encodeCreateTexture(
    std::stringstream& json, Texture& texture)
{
  json << "{ \"type\": \"create_texture\", \"key\": \"" << texture.key;
  json << "\", \"base64\": \"" << texture.base64 << "\" }";
}

void GUIWebsocketServer::encodeEnableMouseInteraction(
    std::stringstream& json, const std::string& key)
{
  json << "{ \"type\": \"enable_mouse\", \"key\": \"" << key << "\" }";
}

void GUIWebsocketServer::encodeCreateText(std::stringstream& json, Text& text)
{
  json << "{ \"type\": \"create_text\", \"key\": \"" << text.key
       << "\", \"from_top_left\": ";
  vec2iToJson(json, text.fromTopLeft);
  json << ", \"size\": ";
  vec2iToJson(json, text.size);
  json << ", \"contents\": \"" << escapeJson(text.contents);
  json << "\" }";
}

void GUIWebsocketServer::encodeCreateButton(
    std::stringstream& json, Button& button)
{
  json << "{ \"type\": \"create_button\", \"key\": \"" << button.key
       << "\", \"from_top_left\": ";
  vec2iToJson(json, button.fromTopLeft);
  json << ", \"size\": ";
  vec2iToJson(json, button.size);
  json << ", \"label\": \"" << escapeJson(button.label);
  json << "\" }";
}

void GUIWebsocketServer::encodeCreateSlider(
    std::stringstream& json, Slider& slider)
{
  json << "{ \"type\": \"create_slider\", \"key\": \"" << slider.key
       << "\", \"from_top_left\": ";
  vec2iToJson(json, slider.fromTopLeft);
  json << ", \"size\": ";
  vec2iToJson(json, slider.size);
  json << ", \"max\": " << slider.max;
  json << ", \"min\": " << slider.min;
  json << ", \"value\": " << slider.value;
  json << ", \"only_ints\": " << (slider.onlyInts ? "true" : "false");
  json << ", \"horizontal\": " << (slider.horizontal ? "true" : "false");
  json << "}";
}

void GUIWebsocketServer::encodeCreatePlot(std::stringstream& json, Plot& plot)
{
  json << "{ \"type\": \"create_plot\", \"key\": \"" << plot.key
       << "\", \"from_top_left\": ";
  vec2iToJson(json, plot.fromTopLeft);
  json << ", \"size\": ";
  vec2iToJson(json, plot.size);
  json << ", \"max_x\": " << plot.maxX;
  json << ", \"min_x\": " << plot.minX;
  json << ", \"max_y\": " << plot.maxY;
  json << ", \"min_y\": " << plot.minY;
  json << ", \"xs\": ";
  vecToJson(json, plot.xs);
  json << ", \"ys\": ";
  vecToJson(json, plot.ys);
  json << ", \"plot_type\": \"" << plot.type;
  json << "\" }";
}

} // namespace server
} // namespace dart<|MERGE_RESOLUTION|>--- conflicted
+++ resolved
@@ -818,14 +818,6 @@
 
   Eigen::Isometry3s T = body->getWorldTransform();
 
-<<<<<<< HEAD
-  std::vector<Eigen::Vector3s> torqueLine;
-  torqueLine.push_back(T.translation());
-  torqueLine.push_back(T * (wrench.head<3>() * scaleFactor));
-  std::vector<Eigen::Vector3s> forceLine;
-  forceLine.push_back(T.translation());
-  forceLine.push_back(T * (wrench.tail<3>() * scaleFactor));
-=======
   Eigen::Vector3s tau = wrench.head<3>();
   Eigen::Vector3s f = wrench.tail<3>();
   Eigen::Matrix3s skew = math::makeSkewSymmetric(f);
@@ -847,7 +839,6 @@
   std::vector<Eigen::Vector3s> forceLine;
   forceLine.push_back(T * (r * scaleFactor));
   forceLine.push_back(T * ((r + f) * scaleFactor));
->>>>>>> 1405a09d
 
   bool oldAutoflush = mAutoflush;
   mAutoflush = false;
