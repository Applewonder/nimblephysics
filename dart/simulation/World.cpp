/*
 * Copyright (c) 2011-2019, The DART development contributors
 * All rights reserved.
 *
 * The list of contributors can be found at:
 *   https://github.com/dartsim/dart/blob/master/LICENSE
 *
 * This file is provided under the following "BSD-style" License:
 *   Redistribution and use in source and binary forms, with or
 *   without modification, are permitted provided that the following
 *   conditions are met:
 *   * Redistributions of source code must retain the above copyright
 *     notice, this list of conditions and the following disclaimer.
 *   * Redistributions in binary form must reproduce the above
 *     copyright notice, this list of conditions and the following
 *     disclaimer in the documentation and/or other materials provided
 *     with the distribution.
 *   * This code incorporates portions of Open Dynamics Engine
 *     (Copyright (c) 2001-2004, Russell L. Smith. All rights
 *     reserved.) and portions of FCL (Copyright (c) 2011, Willow
 *     Garage, Inc. All rights reserved.), which were released under
 *     the same BSD license as below
 *
 *   THIS SOFTWARE IS PROVIDED BY THE COPYRIGHT HOLDERS AND
 *   CONTRIBUTORS "AS IS" AND ANY EXPRESS OR IMPLIED WARRANTIES,
 *   INCLUDING, BUT NOT LIMITED TO, THE IMPLIED WARRANTIES OF
 *   MERCHANTABILITY AND FITNESS FOR A PARTICULAR PURPOSE ARE
 *   DISCLAIMED. IN NO EVENT SHALL THE COPYRIGHT HOLDER OR
 *   CONTRIBUTORS BE LIABLE FOR ANY DIRECT, INDIRECT, INCIDENTAL,
 *   SPECIAL, EXEMPLARY, OR CONSEQUENTIAL DAMAGES (INCLUDING, BUT NOT
 *   LIMITED TO, PROCUREMENT OF SUBSTITUTE GOODS OR SERVICES; LOSS OF
 *   USE, DATA, OR PROFITS; OR BUSINESS INTERRUPTION) HOWEVER CAUSED
 *   AND ON ANY THEORY OF LIABILITY, WHETHER IN CONTRACT, STRICT
 *   LIABILITY, OR TORT (INCLUDING NEGLIGENCE OR OTHERWISE) ARISING IN
 *   ANY WAY OUT OF THE USE OF THIS SOFTWARE, EVEN IF ADVISED OF THE
 *   POSSIBILITY OF SUCH DAMAGE.
 */

#include "dart/simulation/World.hpp"

#include <algorithm>
#include <iostream>
#include <sstream>
#include <string>
#include <vector>

#include "dart/collision/CollisionGroup.hpp"
#include "dart/common/Console.hpp"
#include "dart/constraint/BoxedLcpConstraintSolver.hpp"
#include "dart/constraint/ConstrainedGroup.hpp"
#include "dart/dynamics/BoxShape.hpp"
#include "dart/dynamics/DegreeOfFreedom.hpp"
#include "dart/dynamics/Skeleton.hpp"
#include "dart/neural/BackpropSnapshot.hpp"
#include "dart/neural/ConstrainedGroupGradientMatrices.hpp"
#include "dart/neural/NeuralUtils.hpp"
#include "dart/neural/RestorableSnapshot.hpp"
#include "dart/neural/WithRespectToMass.hpp"
#include "dart/server/RawJsonUtils.hpp"

namespace dart {
namespace simulation {

//==============================================================================
std::shared_ptr<World> World::create(const std::string& name)
{
  return std::make_shared<World>(name);
}

//==============================================================================
World::World(const std::string& _name)
  : mName(_name),
    mNameMgrForSkeletons("World::Skeleton | " + _name, "skeleton"),
    mNameMgrForSimpleFrames("World::SimpleFrame | " + _name, "frame"),
    mGravity(0.0, 0.0, -9.81),
    mTimeStep(0.001),
    mTime(0.0),
    mFrame(0),
    mDofs(0),
    mRecording(new Recording(mSkeletons)),
    onNameChanged(mNameChangedSignal),
    mParallelVelocityAndPositionUpdates(
        true), // TODO(keenon): We should fix our backprop to somehow achieve
               // the best of both worlds here
    mFallbackConstraintForceMixingConstant(1e-4),
    mContactClippingDepth(0.03),
    mPenetrationCorrectionEnabled(false),
    mWrtMass(std::make_shared<neural::WithRespectToMass>()),
    mUseFDOverride(false),
    mSlowDebugResultsAgainstFD(false),
    mRegisteredConstraintEngine([this](bool _resetCommand) {
      return runLcpConstraintEngine(_resetCommand);
    })
{
  mIndices.push_back(0);

  auto solver = std::make_unique<constraint::BoxedLcpConstraintSolver>();
  setConstraintSolver(std::move(solver));
}

//==============================================================================
World::~World()
{
  delete mRecording;

  for (common::Connection& connection : mNameConnectionsForSkeletons)
    connection.disconnect();

  for (common::Connection& connection : mNameConnectionsForSimpleFrames)
    connection.disconnect();
}

//==============================================================================
WorldPtr World::clone() const
{
  WorldPtr worldClone = World::create(mName);

  worldClone->setGravity(mGravity);
  worldClone->setTimeStep(mTimeStep);
  worldClone->setFallbackConstraintForceMixingConstant(
      mFallbackConstraintForceMixingConstant);
  worldClone->setContactClippingDepth(mContactClippingDepth);
  worldClone->setPenetrationCorrectionEnabled(mPenetrationCorrectionEnabled);
  worldClone->setParallelVelocityAndPositionUpdates(
      mParallelVelocityAndPositionUpdates);

  // Copy the WithRespectToMass pointer, so we have the same object
  worldClone->mWrtMass = mWrtMass;

  auto cd = getConstraintSolver()->getCollisionDetector();
  worldClone->getConstraintSolver()->setCollisionDetector(
      cd->cloneWithoutCollisionObjects());

  // Clone and add each Skeleton
  for (std::size_t i = 0; i < mSkeletons.size(); ++i)
  {

    dart::dynamics::SkeletonPtr cloned_skel = mSkeletons[i]->cloneSkeleton();
    cloned_skel->setLinkMasses(mSkeletons[i]->getLinkMasses());
    cloned_skel->setLinkCOMs(mSkeletons[i]->getLinkCOMs());
    cloned_skel->setLinkMOIs(mSkeletons[i]->getLinkMOIs());
    cloned_skel->setLinkBetas(mSkeletons[i]->getLinkBetas());
    worldClone->addSkeleton(cloned_skel);
  }

  // Clone and add each SimpleFrame
  for (std::size_t i = 0; i < mSimpleFrames.size(); ++i)
  {
    worldClone->addSimpleFrame(
        mSimpleFrames[i]->clone(mSimpleFrames[i]->getParentFrame()));
  }

  // For each newly cloned SimpleFrame, try to make its parent Frame be one of
  // the new clones if there is a match. This is meant to minimize any possible
  // interdependencies between the kinematics of different worlds.
  for (std::size_t i = 0; i < worldClone->getNumSimpleFrames(); ++i)
  {
    dynamics::Frame* current_parent
        = worldClone->getSimpleFrame(i)->getParentFrame();

    dynamics::SimpleFramePtr parent_candidate
        = worldClone->getSimpleFrame(current_parent->getName());

    if (parent_candidate)
      worldClone->getSimpleFrame(i)->setParentFrame(parent_candidate.get());
  }

  // Ensure that the action mapping for the RL-style API is preserved
  worldClone->setActionSpace(mActionSpace);

  return worldClone;
}

//==============================================================================
void World::setTimeStep(s_t _timeStep)
{
  if (_timeStep <= 0.0)
  {
    dtwarn << "[World] Attempting to set negative timestep. Ignoring this "
           << "request because it can lead to undefined behavior.\n";
    return;
  }

  mTimeStep = _timeStep;
  assert(mConstraintSolver);
  mConstraintSolver->setTimeStep(_timeStep);
  for (auto& skel : mSkeletons)
    skel->setTimeStep(_timeStep);
}

//==============================================================================
s_t World::getTimeStep() const
{
  return mTimeStep;
}

//==============================================================================
void World::reset()
{
  mTime = 0.0;
  mFrame = 0;
  mRecording->clear();
  mConstraintSolver->clearLastCollisionResult();
}

//==============================================================================
void World::integrateVelocities()
{
  // Integrate velocity for unconstrained skeletons
  for (auto& skel : mSkeletons)
  {
    if (!skel->isMobile())
      continue;

    skel->computeForwardDynamics();
    skel->integrateVelocities(mTimeStep);
  }
}

//==============================================================================
void World::step(bool _resetCommand)
{
  Eigen::VectorXs initialVelocity = getVelocities();

  // Integrate velocity for unconstrained skeletons
  for (auto& skel : mSkeletons)
  {
    if (!skel->isMobile())
      continue;

    skel->computeForwardDynamics();
    skel->integrateVelocities(mTimeStep);
  }

  // Record the unconstrained velocities, cause we need them for backprop
  if (mConstraintSolver->getGradientEnabled())
  {
    mLastPreConstraintVelocity = getVelocities();
  }

  // Detect activated constraints and compute constraint impulses
  mConstraintSolver->setPenetrationCorrectionEnabled(
      mPenetrationCorrectionEnabled);
  mConstraintSolver->setContactClippingDepth(mContactClippingDepth);
  mConstraintSolver->setFallbackConstraintForceMixingConstant(
      mFallbackConstraintForceMixingConstant);
  runRegisteredConstraintEngine(_resetCommand);
  integratePositions(initialVelocity);

  mTime += mTimeStep;
  mFrame++;
}

//==============================================================================
void World::runRegisteredConstraintEngine(bool _resetCommand)
{
  mRegisteredConstraintEngine(_resetCommand);
}

//==============================================================================
void World::runLcpConstraintEngine(bool _resetCommand)
{
  mConstraintSolver->runEnforceContactAndJointAndCustomConstraintsFn();
  integrateVelocitiesFromImpulses(_resetCommand);
}

//==============================================================================
void World::runFrictionlessLcpConstraintEngine(bool _resetCommand)
{
  // Replace with frictionless version of enforce constraints function.
  mConstraintSolver->replaceEnforceContactAndJointAndCustomConstraintsFn(
    [this]() {
      return mConstraintSolver->enforceContactAndJointAndCustomConstraintsWithFrictionlessLcp();
    });
  mConstraintSolver->runEnforceContactAndJointAndCustomConstraintsFn();
  integrateVelocitiesFromImpulses(_resetCommand);
}

//==============================================================================
void World::replaceConstraintEngineFn(const constraintEngineFnType& engineFn)
{
<<<<<<< HEAD
  dtwarn << "[World::replaceConstraintEngineFn] WARNING: "
          "GRADIENTS WILL "
        << "BE INCORRECT!!!! Nimble is still under heavy development, and we "
        << "don't yet support differentiating through `timestep()` if you've "
        << "called `replaceConstraintEngineFn()` to "
          "customize the constraint engine function.\n";

  mConstraintEngineFn = engineFn;
=======
  mRegisteredConstraintEngine = engineFn;
>>>>>>> 18b11c7c
}

//==============================================================================
void World::integrateVelocitiesFromImpulses(bool _resetCommand)
{
  // Compute velocity changes given constraint impulses
  for (auto& skel : mSkeletons)
  {
    if (!skel->isMobile())
      continue;

    if (skel->isImpulseApplied())
    {
      skel->computeImpulseForwardDynamics();
      skel->setImpulseApplied(false);
    }

    if (_resetCommand)
    {
      skel->clearInternalForces();
      skel->clearExternalForces();
      skel->resetCommands();
    }
  }
}

//==============================================================================
void World::integratePositions(Eigen::VectorXs initialVelocity)
{
  int cursor = 0;
  for (auto& skel : mSkeletons)
  {
    if (mParallelVelocityAndPositionUpdates)
    {
      // <Nimble>: This is an easier way to compute gradients for. We update
      // p_t+1 using v_t, instead of v_t+1
      int dofs = skel->getNumDofs();
      skel->setPositions(skel->integratePositionsExplicit(
          skel->getPositions(),
          initialVelocity.segment(cursor, dofs),
          mTimeStep));
      cursor += dofs;
      // </Nimble>: Integrate positions before velocity changes, instead of
      // after
    }
    else
    {
      // <Nimble>: This is the original way integration happened, right after
      // velocity updates
      skel->integratePositions(mTimeStep);
      // </Nimble>
    }
  }
}

//==============================================================================
void World::setTime(s_t _time)
{
  mTime = _time;
}

//==============================================================================
s_t World::getTime() const
{
  return mTime;
}

//==============================================================================
void World::setParallelVelocityAndPositionUpdates(bool enable)
{
  mParallelVelocityAndPositionUpdates = enable;
}

//==============================================================================
bool World::getParallelVelocityAndPositionUpdates()
{
  return mParallelVelocityAndPositionUpdates;
}

//==============================================================================
void World::setPenetrationCorrectionEnabled(bool enable)
{
  mPenetrationCorrectionEnabled = enable;
}

//==============================================================================
bool World::getPenetrationCorrectionEnabled()
{
  return mPenetrationCorrectionEnabled;
}

//==============================================================================
void World::setFallbackConstraintForceMixingConstant(s_t constant)
{
  mFallbackConstraintForceMixingConstant = constant;
}

//==============================================================================
s_t World::getFallbackConstraintForceMixingConstant()
{
  return mFallbackConstraintForceMixingConstant;
}

//==============================================================================
void World::setContactClippingDepth(s_t depth)
{
  mContactClippingDepth = depth;
}

//==============================================================================
s_t World::getContactClippingDepth()
{
  return mContactClippingDepth;
}

//==============================================================================
std::shared_ptr<neural::WithRespectToMass> World::getWrtMass()
{
  return mWrtMass;
}

//==============================================================================
/// This returns the world state as a JSON blob that we can render
std::string World::toJson()
{
  std::stringstream json;

  json << "[";
  std::vector<dynamics::BodyNode*> bodies = getAllBodyNodes();
  for (int i = 0; i < bodies.size(); i++)
  {
    auto bodyNode = bodies[i];
    auto skel = bodyNode->getSkeleton();
    /*
    {
      name: "skel.node1",
      shapes: [
        {
          type: "box",
          size: [1, 2, 3],
          color: [1, 2, 3],
          pos: [0, 0, 0],
          angle: [0, 0, 0]
        }
      ],
      pos: [0, 0, 0],
      angle: [0, 0, 0]
    }
    */
    json << "{";
    std::string name = skel->getName() + "." + bodyNode->getName();
    json << "\"name\": \"" << name << "\",";
    json << "\"shapes\": [";
    const std::vector<dynamics::ShapeNode*> visualShapeNodes
        = bodyNode->getShapeNodesWith<dynamics::VisualAspect>();
    for (int j = 0; j < visualShapeNodes.size(); j++)
    {
      json << "{";
      auto shape = visualShapeNodes[j];
      dynamics::ShapePtr shapePtr = shape->getShape();

      if (shapePtr->is<dynamics::BoxShape>())
      {
        const auto box = static_cast<const dynamics::BoxShape*>(shapePtr.get());
        json << "\"type\": \"box\",";
        const Eigen::Vector3s& size = box->getSize();
        json << "\"size\": ";
        vec3ToJson(json, size);
        json << ",";
      }

      dynamics::VisualAspect* visual = shape->getVisualAspect(false);
      json << "\"color\": ";
      vec3ToJson(json, visual->getColor());
      json << ",";

      Eigen::Vector3s relativePos = shape->getRelativeTranslation();
      json << "\"pos\": ";
      vec3ToJson(json, relativePos);
      json << ",";

      Eigen::Vector3s relativeAngle
          = math::matrixToEulerXYZ(shape->getRelativeRotation());
      json << "\"angle\": ";
      vec3ToJson(json, relativeAngle);

      json << "}";
      if (j < visualShapeNodes.size() - 1)
      {
        json << ",";
      }
    }
    json << "],";
    const Eigen::Isometry3s& bodyTransform = bodyNode->getWorldTransform();
    json << "\"pos\":";
    vec3ToJson(json, bodyTransform.translation());
    json << ",";
    json << "\"angle\":";
    vec3ToJson(json, math::matrixToEulerXYZ(bodyTransform.linear()));
    json << "}";
    if (i < bodies.size() - 1)
    {
      json << ",";
    }
  }

  json << "]";

  return json.str();
}

//==============================================================================
/// This returns just the positions as a JSON blob that can be rendered if we
/// already have the original world loaded. Good for real-time viewing.
std::string World::positionsToJson()
{
  std::stringstream json;

  json << "{";

  std::vector<dynamics::BodyNode*> bodies = getAllBodyNodes();
  for (int i = 0; i < bodies.size(); i++)
  {
    auto bodyNode = bodies[i];
    auto skel = bodyNode->getSkeleton();
    /*
    {
      "skel.node1": {
        pos: [0, 0, 0],
        angle: [0, 0, 0]
      }
    }
    */
    std::string name = skel->getName() + "." + bodyNode->getName();
    json << "\"" << name << "\": {";
    const Eigen::Isometry3s& bodyTransform = bodyNode->getWorldTransform();
    json << "\"pos\":";
    vec3ToJson(json, bodyTransform.translation());
    json << ",";
    json << "\"angle\":";
    vec3ToJson(json, math::matrixToEulerXYZ(bodyTransform.linear()));
    json << "}";
    if (i < bodies.size() - 1)
    {
      json << ",";
    }
  }

  json << "}";

  return json.str();
}

//==============================================================================
/// This returns the colors as a JSON blob that can be rendered if we
/// already have the original world loaded. Good for real-time viewing.
std::string World::colorsToJson()
{
  std::stringstream json;

  json << "{";

  std::vector<dynamics::BodyNode*> bodies = getAllBodyNodes();
  for (int i = 0; i < bodies.size(); i++)
  {
    auto bodyNode = bodies[i];
    auto skel = bodyNode->getSkeleton();
    /*
    // A BodyNode with two child shapes gets rendered like this:
    {
      "skel.node1": [
        [0, 0, 0],
        [1, 1, 1]
      ]
    }
    */
    std::string name = skel->getName() + "." + bodyNode->getName();
    json << "\"" << name << "\": [";

    const std::vector<dynamics::ShapeNode*> visualShapeNodes
        = bodyNode->getShapeNodesWith<dynamics::VisualAspect>();
    for (int j = 0; j < visualShapeNodes.size(); j++)
    {
      auto shape = visualShapeNodes[j];
      dynamics::VisualAspect* visual = shape->getVisualAspect(false);
      if (j > 0)
        json << ",";
      vec3ToJson(json, visual->getColor());
    }

    json << "]";

    if (i < bodies.size() - 1)
    {
      json << ",";
    }
  }

  json << "}";

  return json.str();
}

//==============================================================================
/// This gets the cached LCP solution, which is useful to be able to get/set
/// because it can effect the forward solutions of physics problems because of
/// our optimistic LCP-stabilization-to-acceptance approach.
Eigen::VectorXs World::getCachedLCPSolution()
{
  return mConstraintSolver->getCachedLCPSolution();
}

//==============================================================================
/// This gets the cached LCP solution, which is useful to be able to get/set
/// because it can effect the forward solutions of physics problems because of
/// our optimistic LCP-stabilization-to-acceptance approach.
void World::setCachedLCPSolution(Eigen::VectorXs X)
{
  mConstraintSolver->setCachedLCPSolution(X);
}

//==============================================================================
/// If this is true, we use finite-differencing to compute all of the
/// requested Jacobians. This override can be useful to verify if there's a
/// bug in the analytical Jacobians that's causing learning to not converge.
void World::setUseFDOverride(bool fdOverride)
{
  mUseFDOverride = fdOverride;
}

//==============================================================================
bool World::getUseFDOverride()
{
  return mUseFDOverride;
}

//==============================================================================
/// If this is true, we check all Jacobians against their finite-differencing
/// counterparts at runtime. If they aren't sufficiently close, we immediately
/// crash the program and print what went wrong and some simple replication
/// instructions.
void World::setSlowDebugResultsAgainstFD(bool slowDebug)
{
  mSlowDebugResultsAgainstFD = slowDebug;
}

//==============================================================================
bool World::getSlowDebugResultsAgainstFD()
{
  return mSlowDebugResultsAgainstFD;
}

void World::DisableWrtMass()
{
  mWrtMass = nullptr;
}

//==============================================================================
int World::getSimFrames() const
{
  return mFrame;
}

//==============================================================================
const std::string& World::setName(const std::string& _newName)
{
  if (_newName == mName)
    return mName;

  const std::string oldName = mName;
  mName = _newName;

  mNameChangedSignal.raise(oldName, mName);

  mNameMgrForSkeletons.setManagerName("World::Skeleton | " + mName);
  mNameMgrForSimpleFrames.setManagerName("World::SimpleFrame | " + mName);

  return mName;
}

//==============================================================================
const std::string& World::getName() const
{
  return mName;
}

//==============================================================================
void World::setGravity(const Eigen::Vector3s& _gravity)
{
  mGravity = _gravity;
  for (std::vector<dynamics::SkeletonPtr>::iterator it = mSkeletons.begin();
       it != mSkeletons.end();
       ++it)
  {
    (*it)->setGravity(_gravity);
  }
}

//==============================================================================
const Eigen::Vector3s& World::getGravity() const
{
  return mGravity;
}

//==============================================================================
dynamics::SkeletonPtr World::getSkeleton(std::size_t _index) const
{
  if (_index < mSkeletons.size())
    return mSkeletons[_index];

  return nullptr;
}

//==============================================================================
/// Get the indexed skeleton
const dynamics::SkeletonPtr& World::getSkeletonRef(std::size_t _index) const
{
  return mSkeletons[_index];
}

//==============================================================================
dynamics::SkeletonPtr World::getSkeleton(const std::string& _name) const
{
  return mNameMgrForSkeletons.getObject(_name);
}

//==============================================================================
std::size_t World::getSkeletonDofOffset(
    const dynamics::SkeletonPtr& _skeleton) const
{
  std::size_t dofCursor = 0;
  for (dynamics::SkeletonPtr skel : mSkeletons)
  {
    if (skel == _skeleton)
      return dofCursor;
    dofCursor += skel->getNumDofs();
  }
  assert(false && "You asked for an world DOF offset for a skeleton that isn't in the world");
  return 0;
}

//==============================================================================
std::vector<dynamics::BodyNode*> World::getAllBodyNodes()
{
  std::vector<dynamics::BodyNode*> nodes;
  for (dynamics::SkeletonPtr skel : mSkeletons)
  {
    for (dynamics::BodyNode* body : skel->getBodyNodes())
    {
      nodes.push_back(body);
    }
  }
  return nodes;
}

dynamics::BodyNode* World::getBodyNodeByIndex(size_t index)
{
  std::vector<dynamics::BodyNode*> nodes = getAllBodyNodes();
  assert(index < nodes.size());
  return nodes[index];
}

//==============================================================================
std::size_t World::getNumSkeletons() const
{
  return mSkeletons.size();
}

//==============================================================================
std::string World::addSkeleton(const dynamics::SkeletonPtr& _skeleton)
{
  if (nullptr == _skeleton)
  {
    dtwarn << "[World::addSkeleton] Attempting to add a nullptr Skeleton to "
           << "the world!\n";
    return "";
  }

  // If mSkeletons already has _skeleton, then we do nothing.
  if (find(mSkeletons.begin(), mSkeletons.end(), _skeleton) != mSkeletons.end())
  {
    dtwarn << "[World::addSkeleton] Skeleton named [" << _skeleton->getName()
           << "] is already in the world." << std::endl;
    return _skeleton->getName();
  }

  mSkeletons.push_back(_skeleton);
  mMapForSkeletons[_skeleton] = _skeleton;

  mNameConnectionsForSkeletons.push_back(_skeleton->onNameChanged.connect(
      [=](dynamics::ConstMetaSkeletonPtr skel,
          const std::string&,
          const std::string&) { this->handleSkeletonNameChange(skel); }));

  _skeleton->setName(
      mNameMgrForSkeletons.issueNewNameAndAdd(_skeleton->getName(), _skeleton));

  _skeleton->setTimeStep(mTimeStep);
  _skeleton->setGravity(mGravity);

  mIndices.push_back(mIndices.back() + _skeleton->getNumDofs());
  // Add all this skeletons DOFs to the RL "action space" mapping by default
  for (int i = 0; i < _skeleton->getNumDofs(); i++)
  {
    mActionSpace.push_back(mDofs + i);
  }
  mDofs += _skeleton->getNumDofs();
  mConstraintSolver->addSkeleton(_skeleton);

  // Update recording
  mRecording->updateNumGenCoords(mSkeletons);

  return _skeleton->getName();
}

//==============================================================================
void World::removeSkeleton(const dynamics::SkeletonPtr& _skeleton)
{
  assert(
      _skeleton != nullptr
      && "Attempted to remove nullptr Skeleton from world");

  if (nullptr == _skeleton)
  {
    dtwarn << "[World::removeSkeleton] Attempting to remove a nullptr Skeleton "
           << "from the world!\n";
    return;
  }

  // Find index of _skeleton in mSkeleton.
  std::size_t index = 0;
  for (; index < mSkeletons.size(); ++index)
  {
    if (mSkeletons[index] == _skeleton)
      break;
  }

  // If i is equal to the number of skeletons, then _skeleton is not in
  // mSkeleton. We do nothing.
  if (index == mSkeletons.size())
  {
    dtwarn << "[World::removeSkeleton] Skeleton [" << _skeleton->getName()
           << "] is not in the world.\n";
    return;
  }

  // Update mIndices.
  for (std::size_t i = index + 1; i < mSkeletons.size() - 1; ++i)
    mIndices[i] = mIndices[i + 1] - _skeleton->getNumDofs();
  mIndices.pop_back();
  mDofs -= _skeleton->getNumDofs();

  // Remove _skeleton from constraint handler.
  mConstraintSolver->removeSkeleton(_skeleton);

  // Remove _skeleton from mSkeletons
  mSkeletons.erase(
      remove(mSkeletons.begin(), mSkeletons.end(), _skeleton),
      mSkeletons.end());

  // Disconnect the name change monitor
  mNameConnectionsForSkeletons[index].disconnect();
  mNameConnectionsForSkeletons.erase(
      mNameConnectionsForSkeletons.begin() + index);

  // Update recording
  mRecording->updateNumGenCoords(mSkeletons);

  // Remove from NameManager
  mNameMgrForSkeletons.removeName(_skeleton->getName());

  // Remove from the pointer map
  mMapForSkeletons.erase(_skeleton);
}

//==============================================================================
std::set<dynamics::SkeletonPtr> World::removeAllSkeletons()
{
  std::set<dynamics::SkeletonPtr> ptrs;
  for (std::vector<dynamics::SkeletonPtr>::iterator it = mSkeletons.begin(),
                                                    end = mSkeletons.end();
       it != end;
       ++it)
    ptrs.insert(*it);

  while (getNumSkeletons() > 0)
    removeSkeleton(getSkeleton(0));

  return ptrs;
}

//==============================================================================
bool World::hasSkeleton(const dynamics::ConstSkeletonPtr& skeleton) const
{
  return std::find(mSkeletons.begin(), mSkeletons.end(), skeleton)
         != mSkeletons.end();
}

//==============================================================================
int World::getIndex(int _index) const
{
  return mIndices[_index];
}

//==============================================================================
dynamics::SimpleFramePtr World::getSimpleFrame(std::size_t _index) const
{
  if (_index < mSimpleFrames.size())
    return mSimpleFrames[_index];

  return nullptr;
}

//==============================================================================
dynamics::SimpleFramePtr World::getSimpleFrame(const std::string& _name) const
{
  return mNameMgrForSimpleFrames.getObject(_name);
}

//==============================================================================
std::size_t World::getNumSimpleFrames() const
{
  return mSimpleFrames.size();
}

//==============================================================================
std::string World::addSimpleFrame(const dynamics::SimpleFramePtr& _frame)
{
  assert(_frame != nullptr && "Attempted to add nullptr SimpleFrame to world");

  if (nullptr == _frame)
  {
    dtwarn << "[World::addFrame] Attempting to add a nullptr SimpleFrame to "
              "the world!\n";
    return "";
  }

  if (find(mSimpleFrames.begin(), mSimpleFrames.end(), _frame)
      != mSimpleFrames.end())
  {
    dtwarn << "[World::addFrame] SimpleFrame named [" << _frame->getName()
           << "] is already in the world.\n";
    return _frame->getName();
  }

  mSimpleFrames.push_back(_frame);
  mSimpleFrameToShared[_frame.get()] = _frame;

  mNameConnectionsForSimpleFrames.push_back(_frame->onNameChanged.connect(
      [=](const dynamics::Entity* _entity,
          const std::string&,
          const std::string&) { this->handleSimpleFrameNameChange(_entity); }));

  _frame->setName(
      mNameMgrForSimpleFrames.issueNewNameAndAdd(_frame->getName(), _frame));

  return _frame->getName();
}

//==============================================================================
void World::removeSimpleFrame(const dynamics::SimpleFramePtr& _frame)
{
  assert(
      _frame != nullptr
      && "Attempted to remove nullptr SimpleFrame from world");

  std::vector<dynamics::SimpleFramePtr>::iterator it
      = find(mSimpleFrames.begin(), mSimpleFrames.end(), _frame);

  if (it == mSimpleFrames.end())
  {
    dtwarn << "[World::removeFrame] Frame named [" << _frame->getName()
           << "] is not in the world.\n";
    return;
  }

  std::size_t index = it - mSimpleFrames.begin();

  // Remove the frame
  mSimpleFrames.erase(mSimpleFrames.begin() + index);

  // Disconnect the name change monitor
  mNameConnectionsForSimpleFrames[index].disconnect();
  mNameConnectionsForSimpleFrames.erase(
      mNameConnectionsForSimpleFrames.begin() + index);

  // Remove from NameManager
  mNameMgrForSimpleFrames.removeName(_frame->getName());

  // Remove from the pointer map
  mSimpleFrameToShared.erase(_frame.get());
}

//==============================================================================
std::set<dynamics::SimpleFramePtr> World::removeAllSimpleFrames()
{
  std::set<dynamics::SimpleFramePtr> ptrs;
  for (std::vector<dynamics::SimpleFramePtr>::iterator it
       = mSimpleFrames.begin(),
       end = mSimpleFrames.end();
       it != end;
       ++it)
    ptrs.insert(*it);

  while (getNumSimpleFrames() > 0)
    removeSimpleFrame(getSimpleFrame(0));

  return ptrs;
}

//==============================================================================
std::size_t World::getNumDofs() const
{
  return mDofs;
}

//==============================================================================
std::vector<dynamics::DegreeOfFreedom*> World::getDofs()
{
  std::vector<dynamics::DegreeOfFreedom*> vec;
  vec.reserve(mDofs);
  for (dynamics::SkeletonPtr skel : mSkeletons)
  {
    for (int i = 0; i < skel->getNumDofs(); i++)
    {
      vec.push_back(skel->getDof(i));
    }
  }
  assert(vec.size() == mDofs);
  return vec;
}

//==============================================================================
/// Returns the size of the getMasses() vector
std::size_t World::getMassDims()
{
  return mWrtMass->dim(this);
}

//==============================================================================
/// This will prevent mass from being tuned
void World::clearTunableMassThisInstance()
{
  mWrtMass = std::make_shared<neural::WithRespectToMass>();
}

//==============================================================================
/// This registers that we'd like to keep track of this BodyNode's mass in a
/// specified way in differentiation
void World::tuneMass(
    dynamics::BodyNode* node,
    neural::WrtMassBodyNodeEntryType type,
    Eigen::VectorXs upperBound,
    Eigen::VectorXs lowerBound)
{
  mWrtMass->registerNode(node, type, upperBound, lowerBound);
}

//==============================================================================
std::size_t World::getNumBodyNodes()
{
  std::size_t count = 0;
  for (dynamics::SkeletonPtr skel : mSkeletons)
  {
    count += skel->getNumBodyNodes();
  }
  return count;
}

//==============================================================================
Eigen::VectorXs World::getMasses()
{
  return mWrtMass->get(this);
}

size_t World::getLinkMassesDims()
{
  size_t mass_dim = 0;
  for (int i = 0; i < mSkeletons.size(); i++)
  {
    mass_dim += mSkeletons[i]->getLinkMassesDims();
  }
  return mass_dim;
}

Eigen::VectorXs World::getLinkMasses()
{
  Eigen::VectorXs masses = Eigen::VectorXs::Zero(getLinkMassesDims());
  size_t cur = 0;
  for (size_t i = 0; i < mSkeletons.size(); i++)
  {
    size_t mdim = mSkeletons[i]->getLinkMassesDims();
    masses.segment(cur, mdim) = mSkeletons[i]->getLinkMasses();
    cur += mdim;
  }
  return masses;
}

Eigen::VectorXs World::getLinkMUs()
{
  Eigen::VectorXs mus = Eigen::VectorXs::Zero(getLinkMassesDims());
  size_t cur = 0;
  for (size_t i = 0; i < mSkeletons.size(); i++)
  {
    size_t mdim = mSkeletons[i]->getLinkMassesDims();
    mus.segment(cur, mdim) = mSkeletons[i]->getLinkMUs();
    cur += mdim;
  }
  return mus;
}

Eigen::VectorXs World::getLinkCOMs()
{
  Eigen::VectorXs coms = Eigen::VectorXs::Zero(3 * getLinkMassesDims());
  size_t cursor = 0;
  for (size_t i = 0; i < mSkeletons.size(); i++)
  {
    Eigen::VectorXs skel_coms = mSkeletons[i]->getLinkCOMs();
    coms.segment(cursor, skel_coms.size());
    cursor += skel_coms.size();
  }
  return coms;
}

Eigen::VectorXs World::getLinkMOIs()
{
  Eigen::VectorXs mois = Eigen::VectorXs::Zero(6 * getLinkMassesDims());
  size_t cursor = 0;
  for (size_t i = 0; i < mSkeletons.size(); i++)
  {
    Eigen::VectorXs skel_mois = mSkeletons[i]->getLinkMOIs();
    mois.segment(cursor, skel_mois.size());
    cursor += skel_mois.size();
  }
  return mois;
}

s_t World::getLinkMassIndex(size_t index)
{
  Eigen::VectorXs masses = getLinkMasses();
  return masses(index);
}

s_t World::getLinkMUIndex(size_t index)
{
  Eigen::VectorXs mus = getLinkMUs();
  return mus(index);
}

Eigen::VectorXs World::getLinkBetas()
{
  Eigen::VectorXs betas = Eigen::VectorXs::Zero(3 * getLinkMassesDims());
  size_t cursor = 0;
  for (size_t i = 0; i < mSkeletons.size(); i++)
  {
    size_t dim = 3 * mSkeletons[i]->getLinkMassesDims();
    betas.segment(cursor, dim) = mSkeletons[i]->getLinkBetas();
    cursor += dim;
  }
  return betas;
}

Eigen::Vector3s World::getLinkBetaIndex(size_t index)
{
  Eigen::VectorXs betas = getLinkBetas();
  return betas.segment(index * 3, 3);
}

Eigen::Vector3s World::getLinkCOMIndex(size_t index)
{
  size_t probe = 0;
  size_t skeleton_id = 0;
  for (size_t i = 0; i < mSkeletons.size(); i++)
  {
    probe += mSkeletons[i]->getNumBodyNodes();
    if (index < probe)
    {
      skeleton_id = i;
      probe -= mSkeletons[i]->getNumBodyNodes();
      break;
    }
  }
  return mSkeletons[skeleton_id]->getLinkCOMIndex(index - probe);
}

Eigen::Vector6s World::getLinkMOIIndex(size_t index)
{
  size_t probe = 0;
  size_t skeleton_id = 0;
  for (size_t i = 0; i < mSkeletons.size(); i++)
  {
    probe += mSkeletons[i]->getNumBodyNodes();
    if (index < probe)
    {
      skeleton_id = i;
      probe -= mSkeletons[i]->getNumBodyNodes();
      break;
    }
  }
  return mSkeletons[skeleton_id]->getLinkMOIIndex(index - probe);
}

//==============================================================================
Eigen::VectorXs World::getPositions()
{
  Eigen::VectorXs positions = Eigen::VectorXs(mDofs);
  std::size_t cursor = 0;
  for (std::size_t i = 0; i < mSkeletons.size(); i++)
  {
    std::size_t dofs = mSkeletons[i]->getNumDofs();
    positions.segment(cursor, dofs) = mSkeletons[i]->getPositions();
    cursor += dofs;
  }
  return positions;
}

//==============================================================================
Eigen::VectorXs World::getVelocities()
{
  Eigen::VectorXs velocities = Eigen::VectorXs(mDofs);
  std::size_t cursor = 0;
  for (std::size_t i = 0; i < mSkeletons.size(); i++)
  {
    std::size_t dofs = mSkeletons[i]->getNumDofs();
    velocities.segment(cursor, dofs) = mSkeletons[i]->getVelocities();
    cursor += dofs;
  }
  return velocities;
}

//==============================================================================
Eigen::VectorXs World::getAccelerations()
{
  Eigen::VectorXs velocities = Eigen::VectorXs(mDofs);
  std::size_t cursor = 0;
  for (std::size_t i = 0; i < mSkeletons.size(); i++)
  {
    std::size_t dofs = mSkeletons[i]->getNumDofs();
    velocities.segment(cursor, dofs) = mSkeletons[i]->getAccelerations();
    cursor += dofs;
  }
  return velocities;
}

//==============================================================================
Eigen::VectorXs World::getControlForces()
{
  Eigen::VectorXs forces = Eigen::VectorXs(mDofs);
  std::size_t cursor = 0;
  for (std::size_t i = 0; i < mSkeletons.size(); i++)
  {
    std::size_t dofs = mSkeletons[i]->getNumDofs();
    forces.segment(cursor, dofs) = mSkeletons[i]->getControlForces();
    cursor += dofs;
  }
  return forces;
}

//==============================================================================
Eigen::VectorXs World::getControlForceUpperLimits()
{
  Eigen::VectorXs limits = Eigen::VectorXs(mDofs);
  std::size_t cursor = 0;
  for (std::size_t i = 0; i < mSkeletons.size(); i++)
  {
    std::size_t dofs = mSkeletons[i]->getNumDofs();
    limits.segment(cursor, dofs) = mSkeletons[i]->getControlForceUpperLimits();
    cursor += dofs;
  }
  return limits;
}

//==============================================================================
Eigen::VectorXs World::getControlForceLowerLimits()
{
  Eigen::VectorXs limits = Eigen::VectorXs(mDofs);
  std::size_t cursor = 0;
  for (std::size_t i = 0; i < mSkeletons.size(); i++)
  {
    std::size_t dofs = mSkeletons[i]->getNumDofs();
    limits.segment(cursor, dofs) = mSkeletons[i]->getControlForceLowerLimits();
    cursor += dofs;
  }
  return limits;
}

//==============================================================================
Eigen::VectorXs World::getPositionUpperLimits()
{
  Eigen::VectorXs limits = Eigen::VectorXs(mDofs);
  std::size_t cursor = 0;
  for (std::size_t i = 0; i < mSkeletons.size(); i++)
  {
    std::size_t dofs = mSkeletons[i]->getNumDofs();
    limits.segment(cursor, dofs) = mSkeletons[i]->getPositionUpperLimits();
    cursor += dofs;
  }
  return limits;
}

//==============================================================================
Eigen::VectorXs World::getPositionLowerLimits()
{
  Eigen::VectorXs limits = Eigen::VectorXs(mDofs);
  std::size_t cursor = 0;
  for (std::size_t i = 0; i < mSkeletons.size(); i++)
  {
    std::size_t dofs = mSkeletons[i]->getNumDofs();
    limits.segment(cursor, dofs) = mSkeletons[i]->getPositionLowerLimits();
    cursor += dofs;
  }
  return limits;
}

//==============================================================================
Eigen::VectorXs World::getVelocityUpperLimits()
{
  Eigen::VectorXs limits = Eigen::VectorXs(mDofs);
  std::size_t cursor = 0;
  for (std::size_t i = 0; i < mSkeletons.size(); i++)
  {
    std::size_t dofs = mSkeletons[i]->getNumDofs();
    limits.segment(cursor, dofs) = mSkeletons[i]->getVelocityUpperLimits();
    cursor += dofs;
  }
  return limits;
}

//==============================================================================
Eigen::VectorXs World::getVelocityLowerLimits()
{
  Eigen::VectorXs limits = Eigen::VectorXs(mDofs);
  std::size_t cursor = 0;
  for (std::size_t i = 0; i < mSkeletons.size(); i++)
  {
    std::size_t dofs = mSkeletons[i]->getNumDofs();
    limits.segment(cursor, dofs) = mSkeletons[i]->getVelocityLowerLimits();
    cursor += dofs;
  }
  return limits;
}

//==============================================================================
// This gives the vector of mass upper limits for all the registered bodies in
// this world
Eigen::VectorXs World::getMassUpperLimits()
{
  return mWrtMass->upperBound(this);
}

//==============================================================================
// This gives the vector of mass lower limits for all the registered bodies in
// this world
Eigen::VectorXs World::getMassLowerLimits()
{
  return mWrtMass->lowerBound(this);
}

//==============================================================================
void World::setPositions(Eigen::VectorXs position)
{
  std::size_t cursor = 0;
  for (std::size_t i = 0; i < mSkeletons.size(); i++)
  {
    std::size_t dofs = mSkeletons[i]->getNumDofs();
    mSkeletons[i]->setPositions(position.segment(cursor, dofs));
    cursor += dofs;
  }
}

//==============================================================================
void World::setVelocities(Eigen::VectorXs velocity)
{
  std::size_t cursor = 0;
  for (std::size_t i = 0; i < mSkeletons.size(); i++)
  {
    std::size_t dofs = mSkeletons[i]->getNumDofs();
    mSkeletons[i]->setVelocities(velocity.segment(cursor, dofs));
    cursor += dofs;
  }
}

//==============================================================================
void World::setAccelerations(Eigen::VectorXs accelerations)
{
  std::size_t cursor = 0;
  for (std::size_t i = 0; i < mSkeletons.size(); i++)
  {
    std::size_t dofs = mSkeletons[i]->getNumDofs();
    mSkeletons[i]->setAccelerations(accelerations.segment(cursor, dofs));
    cursor += dofs;
  }
}

//==============================================================================
void World::setControlForces(Eigen::VectorXs forces)
{
  std::size_t cursor = 0;
  for (std::size_t i = 0; i < mSkeletons.size(); i++)
  {
    std::size_t dofs = mSkeletons[i]->getNumDofs();
    mSkeletons[i]->setControlForces(forces.segment(cursor, dofs));
    cursor += dofs;
  }
}

//==============================================================================
void World::setControlForceUpperLimits(Eigen::VectorXs limits)
{
  std::size_t cursor = 0;
  for (std::size_t i = 0; i < mSkeletons.size(); i++)
  {
    std::size_t dofs = mSkeletons[i]->getNumDofs();
    mSkeletons[i]->setControlForceUpperLimits(limits.segment(cursor, dofs));
    cursor += dofs;
  }
}

//==============================================================================
void World::setControlForceLowerLimits(Eigen::VectorXs limits)
{
  std::size_t cursor = 0;
  for (std::size_t i = 0; i < mSkeletons.size(); i++)
  {
    std::size_t dofs = mSkeletons[i]->getNumDofs();
    mSkeletons[i]->setControlForceLowerLimits(limits.segment(cursor, dofs));
    cursor += dofs;
  }
}

//==============================================================================
void World::setPositionUpperLimits(Eigen::VectorXs limits)
{
  std::size_t cursor = 0;
  for (std::size_t i = 0; i < mSkeletons.size(); i++)
  {
    std::size_t dofs = mSkeletons[i]->getNumDofs();
    mSkeletons[i]->setPositionUpperLimits(limits.segment(cursor, dofs));
    cursor += dofs;
  }
}

//==============================================================================
void World::setPositionLowerLimits(Eigen::VectorXs limits)
{
  std::size_t cursor = 0;
  for (std::size_t i = 0; i < mSkeletons.size(); i++)
  {
    std::size_t dofs = mSkeletons[i]->getNumDofs();
    mSkeletons[i]->setPositionLowerLimits(limits.segment(cursor, dofs));
    cursor += dofs;
  }
}

//==============================================================================
void World::setVelocityUpperLimits(Eigen::VectorXs limits)
{
  std::size_t cursor = 0;
  for (std::size_t i = 0; i < mSkeletons.size(); i++)
  {
    std::size_t dofs = mSkeletons[i]->getNumDofs();
    mSkeletons[i]->setVelocityUpperLimits(limits.segment(cursor, dofs));
    cursor += dofs;
  }
}

//==============================================================================
void World::setVelocityLowerLimits(Eigen::VectorXs limits)
{
  std::size_t cursor = 0;
  for (std::size_t i = 0; i < mSkeletons.size(); i++)
  {
    std::size_t dofs = mSkeletons[i]->getNumDofs();
    mSkeletons[i]->setVelocityLowerLimits(limits.segment(cursor, dofs));
    cursor += dofs;
  }
}

//==============================================================================
// This sets all the masses for all the registered bodies in the world
void World::setMasses(Eigen::VectorXs masses)
{
  mWrtMass->set(this, masses);
}

void World::setLinkMasses(Eigen::VectorXs masses)
{
  assert(masses.size() == getLinkMassesDims());
  size_t cur = 0;
  for (size_t i = 0; i < mSkeletons.size(); i++)
  {
    size_t mdim = mSkeletons[i]->getLinkMassesDims();
    mSkeletons[i]->setLinkMasses(masses.segment(cur, mdim));
    cur += mdim;
  }
}

void World::setLinkMassIndex(s_t mass, size_t index)
{
  Eigen::VectorXs masses = getLinkMasses();
  masses(index) = mass;
  setLinkMasses(masses);
}

void World::setLinkMUs(Eigen::VectorXs mus)
{
  assert(mus.size() == getLinkMassesDims());
  size_t cur = 0;
  for (size_t i = 0; i < mSkeletons.size(); i++)
  {
    size_t mdim = mSkeletons[i]->getLinkMassesDims();
    mSkeletons[i]->setLinkMUs(mus.segment(cur, mdim));
    cur += mdim;
  }
}

void World::setLinkMUIndex(s_t mu, size_t index)
{
  Eigen::VectorXs mus = getLinkMUs();
  mus(index) = mu;
  setLinkMUs(mus);
}

void World::setLinkBetas(Eigen::VectorXs betas)
{
  assert(betas.size() == getLinkMassesDims() * 3);
  size_t cursor = 0;
  for (size_t i = 0; i < mSkeletons.size(); i++)
  {
    size_t dim = mSkeletons[i]->getLinkMassesDims() * 3;
    mSkeletons[i]->setLinkBetas(betas.segment(cursor, dim));
    cursor += dim;
  }
}

void World::setLinkBetaIndex(Eigen::Vector3s beta, size_t index)
{
  Eigen::VectorXs betas = getLinkBetas();
  betas.segment(index * 3, 3) = beta;
  setLinkBetas(betas);
}

void World::setLinkCOMIndex(Eigen::Vector3s com, size_t index)
{
  size_t probe = 0;
  size_t skeleton_id = 0;
  for (size_t i = 0; i < mSkeletons.size(); i++)
  {
    probe += mSkeletons[i]->getNumBodyNodes();
    if (index < probe)
    {
      skeleton_id = i;
      probe -= mSkeletons[i]->getNumBodyNodes();
      break;
    }
  }
  mSkeletons[skeleton_id]->setLinkCOMIndex(com, index - probe);
}

void World::setLinkCOMs(Eigen::VectorXs coms)
{
  assert(coms.size() == getLinkMassesDims() * 3);
  size_t cursor = 0;
  for (size_t i = 0; i < mSkeletons.size(); i++)
  {
    size_t dim = mSkeletons[i]->getLinkMassesDims() * 3;
    mSkeletons[i]->setLinkCOMs(coms.segment(cursor, dim));
    cursor += dim;
  }
}

void World::setLinkMOIIndex(Eigen::Vector6s moi, size_t index)
{
  size_t probe = 0;
  size_t skeleton_id = 0;
  for (size_t i = 0; i < mSkeletons.size(); i++)
  {
    probe += mSkeletons[i]->getNumBodyNodes();
    if (index < probe)
    {
      skeleton_id = i;
      probe -= mSkeletons[i]->getNumBodyNodes();
      break;
    }
  }
  mSkeletons[skeleton_id]->setLinkMOIIndex(moi, index - probe);
}

void World::setLinkMOIs(Eigen::VectorXs mois)
{
  size_t cursor = 0;
  for (size_t i = 0; i < mSkeletons.size(); i++)
  {
    size_t dim = 6 * mSkeletons[i]->getLinkMassesDims();
    mSkeletons[i]->setLinkMOIs(mois.segment(cursor, dim));
    cursor += dim;
  }
}

//==============================================================================
/// This gives the C(pos, vel) vector for all the skeletons in the world,
/// without accounting for the external forces
Eigen::VectorXs World::getCoriolisAndGravityForces()
{
  Eigen::VectorXs result = Eigen::VectorXs::Zero(getNumDofs());
  std::size_t cursor = 0;
  for (std::size_t i = 0; i < getNumSkeletons(); i++)
  {
    std::shared_ptr<dynamics::Skeleton> skel = getSkeleton(i);
    std::size_t dofs = skel->getNumDofs();
    result.segment(cursor, dofs) = skel->getCoriolisAndGravityForces();
    cursor += dofs;
  }
  return result;
}

//==============================================================================
Eigen::VectorXs World::getCoriolisAndGravityAndExternalForces()
{
  Eigen::VectorXs result = Eigen::VectorXs::Zero(getNumDofs());
  std::size_t cursor = 0;
  for (std::size_t i = 0; i < getNumSkeletons(); i++)
  {
    std::shared_ptr<dynamics::Skeleton> skel = getSkeleton(i);
    std::size_t dofs = skel->getNumDofs();
    result.segment(cursor, dofs)
        = skel->getCoriolisAndGravityForces() - skel->getExternalForces();
    cursor += dofs;
  }
  return result;
}

//==============================================================================
Eigen::MatrixXs World::getMassMatrix()
{
  Eigen::MatrixXs massMatrix = Eigen::MatrixXs::Zero(mDofs, mDofs);
  std::size_t cursor = 0;
  for (std::size_t i = 0; i < mSkeletons.size(); i++)
  {
    std::size_t dofs = mSkeletons[i]->getNumDofs();
    massMatrix.block(cursor, cursor, dofs, dofs)
        = mSkeletons[i]->getMassMatrix();
    cursor += dofs;
  }
  return massMatrix;
}

//==============================================================================
Eigen::MatrixXs World::getInvMassMatrix()
{
  Eigen::MatrixXs invMassMatrix = Eigen::MatrixXs::Zero(mDofs, mDofs);
  std::size_t cursor = 0;
  for (std::size_t i = 0; i < mSkeletons.size(); i++)
  {
    std::size_t dofs = mSkeletons[i]->getNumDofs();
    invMassMatrix.block(cursor, cursor, dofs, dofs)
        = mSkeletons[i]->getInvMassMatrix();
    cursor += dofs;
  }
  return invMassMatrix;
}

//==============================================================================
// This sets all the positions of the joints to within their limit range, if
// they're currently outside it.
void World::clampPositionsToLimits()
{
  for (std::size_t i = 0; i < mSkeletons.size(); i++)
  {
    mSkeletons[i]->clampPositionsToLimits();
  }
}

//==============================================================================
// The state is [pos, vel] concatenated, so this return 2*getNumDofs()
int World::getStateSize()
{
  return 2 * getNumDofs();
}

//==============================================================================
// This takes a single state vector and calls setPositions() and setVelocities()
// on the head and tail, respectively
void World::setState(Eigen::VectorXs state)
{
  int dofs = getNumDofs();
  if (state.size() != 2 * dofs)
  {
    std::cerr << "World::setState() called with a vector of incorrect size ("
              << state.size() << ") instead of getStateSize() ("
              << getStateSize() << "). Ignoring call." << std::endl;
    return;
  }
  setPositions(state.head(dofs));
  setVelocities(state.tail(dofs));
}

//==============================================================================
// This return the concatenation of [pos, vel]
Eigen::VectorXs World::getState()
{
  int dofs = getNumDofs();
  Eigen::VectorXs state = Eigen::VectorXs::Zero(dofs * 2);
  state.head(dofs) = getPositions();
  state.tail(dofs) = getVelocities();
  return state;
}

//==============================================================================
// The action dim is given by the size of the action mapping. This defaults to a
// 1-1 map onto control forces, but can be configured to be just a subset of the
// control forces, if there are several DOFs that are uncontrolled.
int World::getActionSize()
{
  return mActionSpace.size();
}

//==============================================================================
// This sets the control forces, using the action mapping to decide how to map
// the passed in vector to control forces. Unmapped control forces are set to 0.
void World::setAction(Eigen::VectorXs action)
{
  if (action.size() != mActionSpace.size())
  {
    std::cerr << "World::setAction() got an action vector of incorrect size. "
                 "Expected "
              << mActionSpace.size() << " but got " << action.size()
              << ". Ignoring call." << std::endl;
    return;
  }
  Eigen::VectorXs forces = Eigen::VectorXs::Zero(getNumDofs());
  for (int i = 0; i < mActionSpace.size(); i++)
  {
    int mapping = mActionSpace[i];
    if (mapping < 0 || mapping >= forces.size())
    {
      std::cerr << "World::setAction() discovered out-of-bounds action "
                   "mapping. Index "
                << i << " -> " << mapping << ", out of bounds of [0,"
                << forces.size() << "). Ignoring call." << std::endl;
      return;
    }
    forces(mapping) = action(i);
  }
  setControlForces(forces);
}

//==============================================================================
// This reads the control forces and runs them through the action mapping to
// construct a vector for the currently set action.
Eigen::VectorXs World::getAction()
{
  Eigen::VectorXs action = Eigen::VectorXs::Zero(mActionSpace.size());
  Eigen::VectorXs forces = getControlForces();
  for (int i = 0; i < mActionSpace.size(); i++)
  {
    int mapping = mActionSpace[i];
    if (mapping < 0 || mapping >= forces.size())
    {
      std::cerr << "World::getAction() discovered out-of-bounds action "
                   "mapping. Index "
                << i << " -> " << mapping << ", out of bounds of [0,"
                << forces.size() << "). Returning 0s from call." << std::endl;
      return action;
    }
    action(i) = forces(mapping);
  }
  return action;
}

//==============================================================================
// This sets the mapping that will be used for the action. Each index of
// `mapping` is an integer corresponding to an index in the control forces
// vector
void World::setActionSpace(std::vector<int> mapping)
{
  int dofs = getNumDofs();
  for (int i = 0; i < mapping.size(); i++)
  {
    int m = mapping[i];
    if (m < 0 || m >= dofs)
    {
      std::cerr << "World::setActionMapping() discovered out-of-bounds action "
                   "mapping. Index "
                << i << " -> " << m << ", out of bounds of [0," << dofs
                << "). Ignoring call." << std::endl;
      return;
    }
    for (int j = 0; j < mapping.size(); j++)
    {
      if (j == i)
        continue;
      if (mapping[i] == mapping[j])
      {
        std::cerr << "World::setActionMapping() discovered duplicate action "
                     "mapping. Index "
                  << i << " -> " << mapping[i] << ", but we also get index "
                  << j << " -> " << mapping[j] << ". Ignoring call."
                  << std::endl;
        return;
      }
    }
  }
  mActionSpace = mapping;
}

//==============================================================================
// This returns the action mapping set by `setActionMapping()`. Each index of
// the returned mapping is an integer corresponding to an index in the control
// forces vector.
std::vector<int> World::getActionSpace()
{
  return mActionSpace;
}

//==============================================================================
// This is a shorthand method to remove a DOF from the action vector. No-op if
// the dof is already not in the action vector.
void World::removeDofFromActionSpace(int index)
{
  mActionSpace.erase(
      std::remove(mActionSpace.begin(), mActionSpace.end(), index),
      mActionSpace.end());
}

//==============================================================================
// This is a shorthand method to add a DOF from the action vector, at the end of
// the mapping space. No-op if the dof is already in the action vector.
void World::addDofToActionSpace(int index)
{
  int dofs = getNumDofs();
  if (index < 0 || index >= dofs)
  {
    std::cerr << "World::addDofToActionSpace() attempting to add out-of-bounds "
                 "action mapping. Attempting to add "
              << index << ", out of bounds of [0," << dofs
              << "). Ignoring call." << std::endl;
    return;
  }
  if (std::find(mActionSpace.begin(), mActionSpace.end(), index)
      == mActionSpace.end())
  {
    mActionSpace.push_back(index);
  }
}

//==============================================================================
/// This gets a backprop snapshot for the current state, (re)computing if
/// necessary
std::shared_ptr<neural::BackpropSnapshot> World::getCachedBackpropSnapshot()
{
  int dofs = getNumDofs();
  if (mCachedSnapshotPtr == nullptr || mCachedSnapshotPos.size() != dofs
      || mCachedSnapshotVel.size() != dofs
      || mCachedSnapshotForce.size() != dofs
      || mCachedSnapshotPos != getPositions()
      || mCachedSnapshotVel != getVelocities()
      || mCachedSnapshotForce != getControlForces())
  {
    mCachedSnapshotPos = getPositions();
    mCachedSnapshotVel = getVelocities();
    mCachedSnapshotForce = getControlForces();
    mCachedSnapshotPtr = neural::forwardPass(shared_from_this(), true);
  }
  return mCachedSnapshotPtr;
}

//==============================================================================
// This returns the Jacobian for state_t -> state_{t+1}.
Eigen::MatrixXs World::getStateJacobian()
{
  std::shared_ptr<neural::BackpropSnapshot> snapshot
      = getCachedBackpropSnapshot();
  int dofs = getNumDofs();
  Eigen::MatrixXs stateJac = Eigen::MatrixXs::Zero(2 * dofs, 2 * dofs);
  WorldPtr sharedThis = shared_from_this();
  stateJac.block(0, 0, dofs, dofs) = snapshot->getPosPosJacobian(sharedThis);
  stateJac.block(dofs, 0, dofs, dofs) = snapshot->getPosVelJacobian(sharedThis);
  stateJac.block(0, dofs, dofs, dofs) = snapshot->getVelPosJacobian(sharedThis);
  stateJac.block(dofs, dofs, dofs, dofs)
      = snapshot->getVelVelJacobian(sharedThis);
  return stateJac;
}

//==============================================================================
// This returns the Jacobian for action_t -> state_{t+1}.
Eigen::MatrixXs World::getActionJacobian()
{
  std::shared_ptr<neural::BackpropSnapshot> snapshot
      = getCachedBackpropSnapshot();
  int dofs = getNumDofs();
  WorldPtr sharedThis = shared_from_this();
  const Eigen::MatrixXs& forceVelJac
      = snapshot->getControlForceVelJacobian(sharedThis);

  int actionDim = mActionSpace.size();
  Eigen::MatrixXs actionJac = Eigen::MatrixXs::Zero(2 * dofs, actionDim);
  for (int i = 0; i < actionDim; i++)
  {
    actionJac.block(dofs, i, dofs, 1) = forceVelJac.col(mActionSpace[i]);
  }
  return actionJac;
}

//==============================================================================
Eigen::MatrixXs World::finiteDifferenceStateJacobian()
{
  WorldPtr sharedThis = shared_from_this();
  neural::RestorableSnapshot snapshot(sharedThis);

  int stateDim = getStateSize();
  Eigen::VectorXs originalState = getState();
  Eigen::MatrixXs stateJac = Eigen::MatrixXs::Zero(stateDim, stateDim);

  s_t EPS = 1e-6;

  for (int i = 0; i < stateDim; i++)
  {
    Eigen::VectorXs perturbedState = originalState;
    perturbedState(i) += EPS;
    setState(perturbedState);
    step(false);
    Eigen::VectorXs statePos = getState();
    snapshot.restore();

    perturbedState = originalState;
    perturbedState(i) -= EPS;
    setState(perturbedState);
    step(false);
    Eigen::VectorXs stateNeg = getState();
    snapshot.restore();

    stateJac.col(i) = (statePos - stateNeg) / (2 * EPS);
  }

  snapshot.restore();

  return stateJac;
}

//==============================================================================
Eigen::MatrixXs World::finiteDifferenceActionJacobian()
{
  WorldPtr sharedThis = shared_from_this();
  neural::RestorableSnapshot snapshot(sharedThis);

  int dofs = getNumDofs();
  int actionDim = mActionSpace.size();
  Eigen::VectorXs originalAction = getAction();
  Eigen::MatrixXs actionJac = Eigen::MatrixXs::Zero(2 * dofs, actionDim);

  s_t EPS = 1e-6;

  for (int i = 0; i < actionDim; i++)
  {
    Eigen::VectorXs perturbedAction = originalAction;
    perturbedAction(i) += EPS;
    setAction(perturbedAction);
    step(false);
    Eigen::VectorXs statePos = getState();
    snapshot.restore();

    perturbedAction = originalAction;
    perturbedAction(i) -= EPS;
    setAction(perturbedAction);
    step(false);
    Eigen::VectorXs stateNeg = getState();
    snapshot.restore();

    actionJac.col(i) = (statePos - stateNeg) / (2 * EPS);
  }

  snapshot.restore();

  return actionJac;
}

//==============================================================================
bool World::checkCollision(bool checkAllCollisions)
{
  collision::CollisionOption option;

  if (checkAllCollisions)
    option.maxNumContacts = 1e+3;
  else
    option.maxNumContacts = 1u;

  return checkCollision(option);
}

//==============================================================================
bool World::checkCollision(
    const collision::CollisionOption& option,
    collision::CollisionResult* result)
{
  return mConstraintSolver->getCollisionGroup()->collide(option, result);
}

//==============================================================================
const collision::CollisionResult& World::getLastCollisionResult() const
{
  return mConstraintSolver->getLastCollisionResult();
}

//==============================================================================
void World::setConstraintSolver(constraint::UniqueConstraintSolverPtr solver)
{
  if (!solver)
  {
    dtwarn << "[World::setConstraintSolver] nullptr for constraint solver is "
           << "not allowed. Doing nothing.";
    return;
  }

  if (mConstraintSolver)
    solver->setFromOtherConstraintSolver(*mConstraintSolver);

  mConstraintSolver = std::move(solver);
  mConstraintSolver->setTimeStep(mTimeStep);
}

//==============================================================================
constraint::ConstraintSolver* World::getConstraintSolver()
{
  return mConstraintSolver.get();
}

//==============================================================================
const constraint::ConstraintSolver* World::getConstraintSolver() const
{
  return mConstraintSolver.get();
}

//==============================================================================
void World::bake()
{
  const auto collisionResult = getConstraintSolver()->getLastCollisionResult();
  const auto nContacts = static_cast<int>(collisionResult.getNumContacts());
  const auto nSkeletons = getNumSkeletons();

  Eigen::VectorXs state(getIndex(nSkeletons) + 6 * nContacts);
  for (auto i = 0u; i < getNumSkeletons(); ++i)
  {
    state.segment(getIndex(i), getSkeleton(i)->getNumDofs())
        = getSkeleton(i)->getPositions();
  }

  for (auto i = 0; i < nContacts; ++i)
  {
    auto begin = getIndex(nSkeletons) + i * 6;
    state.segment(begin, 3) = collisionResult.getContact(i).point;
    state.segment(begin + 3, 3) = collisionResult.getContact(i).force;
  }

  mRecording->addState(state);
}

//==============================================================================
Recording* World::getRecording()
{
  return mRecording;
}

//==============================================================================
const Eigen::VectorXs& World::getLastPreConstraintVelocity() const
{
  return mLastPreConstraintVelocity;
}

/// This gets the Jacobian relating how changing our current position will
/// change our next position after a step. Intuitively, you'd expect this to
/// just be an identity matrix, and often it is, but if we have any FreeJoints
/// or BallJoints things get more complicated, because they actually use a
/// complicated function to integrate to the next position.
Eigen::MatrixXs World::getPosPosJacobian() const
{
  Eigen::MatrixXs jac = Eigen::MatrixXs::Zero(mDofs, mDofs);
  int cursor = 0;
  for (auto& skel : mSkeletons)
  {
    int dofs = skel->getNumDofs();
    jac.block(cursor, cursor, dofs, dofs) = skel->getPosPosJac(
        skel->getPositions(), skel->getVelocities(), mTimeStep);
    cursor += dofs;
  }
  return jac;
}

/// This gets the Jacobian relating how changing our current velocity will
/// change our next position after a step. Intuitively, you'd expect this to
/// just be an identity matrix * dt, and often it is, but if we have any
/// FreeJoints or BallJoints things get more complicated, because they
/// actually use a complicated function to integrate to the next position.
Eigen::MatrixXs World::getVelPosJacobian() const
{
  Eigen::MatrixXs jac = Eigen::MatrixXs::Zero(mDofs, mDofs);
  int cursor = 0;
  for (auto& skel : mSkeletons)
  {
    int dofs = skel->getNumDofs();
    jac.block(cursor, cursor, dofs, dofs) = skel->getVelPosJac(
        skel->getPositions(), skel->getVelocities(), mTimeStep);
    cursor += dofs;
  }
  return jac;
}

//==============================================================================
void World::handleSkeletonNameChange(
    const dynamics::ConstMetaSkeletonPtr& _skeleton)
{
  if (nullptr == _skeleton)
  {
    dterr << "[World::handleSkeletonNameChange] Received a name change "
          << "callback for a nullptr Skeleton. This is most likely a bug. "
          << "Please report this!\n";
    assert(false);
    return;
  }

  // Get the new name of the Skeleton
  const std::string& newName = _skeleton->getName();

  // Find the shared version of the Skeleton
  std::map<dynamics::ConstMetaSkeletonPtr, dynamics::SkeletonPtr>::iterator it
      = mMapForSkeletons.find(_skeleton);
  if (it == mMapForSkeletons.end())
  {
    dterr << "[World::handleSkeletonNameChange] Could not find Skeleton named ["
          << _skeleton->getName() << "] in the shared_ptr map of World ["
          << getName() << "]. This is most likely a bug. Please report this!\n";
    assert(false);
    return;
  }
  dynamics::SkeletonPtr sharedSkel = it->second;

  // Inform the NameManager of the change
  std::string issuedName
      = mNameMgrForSkeletons.changeObjectName(sharedSkel, newName);

  // If the name issued by the NameManger does not match, reset the name of the
  // Skeleton to match the newly issued name.
  if ((!issuedName.empty()) && (newName != issuedName))
  {
    sharedSkel->setName(issuedName);
  }
  else if (issuedName.empty())
  {
    dterr << "[World::handleSkeletonNameChange] Skeleton named ["
          << sharedSkel->getName() << "] (" << sharedSkel << ") does not exist "
          << "in the NameManager of World [" << getName() << "]. This is most "
          << "likely a bug. Please report this!\n";
    assert(false);
    return;
  }
}

//==============================================================================
void World::handleSimpleFrameNameChange(const dynamics::Entity* _entity)
{
  // Check that this is actually a SimpleFrame
  const dynamics::SimpleFrame* frame
      = dynamic_cast<const dynamics::SimpleFrame*>(_entity);

  if (nullptr == frame)
  {
    dterr << "[World::handleFrameNameChange] Received a callback for a nullptr "
          << "enity. This is most likely a bug. Please report this!\n";
    assert(false);
    return;
  }

  // Get the new name of the Frame
  const std::string& newName = frame->getName();

  // Find the shared version of the Frame
  std::map<const dynamics::SimpleFrame*, dynamics::SimpleFramePtr>::iterator it
      = mSimpleFrameToShared.find(frame);
  if (it == mSimpleFrameToShared.end())
  {
    dterr << "[World::handleFrameNameChange] Could not find SimpleFrame named ["
          << frame->getName() << "] in the shared_ptr map of World ["
          << getName() << "]. This is most likely a bug. Please report this!\n";
    assert(false);
    return;
  }
  dynamics::SimpleFramePtr sharedFrame = it->second;

  std::string issuedName
      = mNameMgrForSimpleFrames.changeObjectName(sharedFrame, newName);

  if ((!issuedName.empty()) && (newName != issuedName))
  {
    sharedFrame->setName(issuedName);
  }
  else if (issuedName.empty())
  {
    dterr << "[World::handleFrameNameChange] SimpleFrame named ["
          << frame->getName() << "] (" << frame << ") does not exist in the "
          << "NameManager of World [" << getName() << "]. This is most likely "
          << "a bug. Please report this!\n";
    assert(false);
    return;
  }
}

} // namespace simulation
} // namespace dart
<|MERGE_RESOLUTION|>--- conflicted
+++ resolved
@@ -1,2201 +1,2197 @@
-/*
- * Copyright (c) 2011-2019, The DART development contributors
- * All rights reserved.
- *
- * The list of contributors can be found at:
- *   https://github.com/dartsim/dart/blob/master/LICENSE
- *
- * This file is provided under the following "BSD-style" License:
- *   Redistribution and use in source and binary forms, with or
- *   without modification, are permitted provided that the following
- *   conditions are met:
- *   * Redistributions of source code must retain the above copyright
- *     notice, this list of conditions and the following disclaimer.
- *   * Redistributions in binary form must reproduce the above
- *     copyright notice, this list of conditions and the following
- *     disclaimer in the documentation and/or other materials provided
- *     with the distribution.
- *   * This code incorporates portions of Open Dynamics Engine
- *     (Copyright (c) 2001-2004, Russell L. Smith. All rights
- *     reserved.) and portions of FCL (Copyright (c) 2011, Willow
- *     Garage, Inc. All rights reserved.), which were released under
- *     the same BSD license as below
- *
- *   THIS SOFTWARE IS PROVIDED BY THE COPYRIGHT HOLDERS AND
- *   CONTRIBUTORS "AS IS" AND ANY EXPRESS OR IMPLIED WARRANTIES,
- *   INCLUDING, BUT NOT LIMITED TO, THE IMPLIED WARRANTIES OF
- *   MERCHANTABILITY AND FITNESS FOR A PARTICULAR PURPOSE ARE
- *   DISCLAIMED. IN NO EVENT SHALL THE COPYRIGHT HOLDER OR
- *   CONTRIBUTORS BE LIABLE FOR ANY DIRECT, INDIRECT, INCIDENTAL,
- *   SPECIAL, EXEMPLARY, OR CONSEQUENTIAL DAMAGES (INCLUDING, BUT NOT
- *   LIMITED TO, PROCUREMENT OF SUBSTITUTE GOODS OR SERVICES; LOSS OF
- *   USE, DATA, OR PROFITS; OR BUSINESS INTERRUPTION) HOWEVER CAUSED
- *   AND ON ANY THEORY OF LIABILITY, WHETHER IN CONTRACT, STRICT
- *   LIABILITY, OR TORT (INCLUDING NEGLIGENCE OR OTHERWISE) ARISING IN
- *   ANY WAY OUT OF THE USE OF THIS SOFTWARE, EVEN IF ADVISED OF THE
- *   POSSIBILITY OF SUCH DAMAGE.
- */
-
-#include "dart/simulation/World.hpp"
-
-#include <algorithm>
-#include <iostream>
-#include <sstream>
-#include <string>
-#include <vector>
-
-#include "dart/collision/CollisionGroup.hpp"
-#include "dart/common/Console.hpp"
-#include "dart/constraint/BoxedLcpConstraintSolver.hpp"
-#include "dart/constraint/ConstrainedGroup.hpp"
-#include "dart/dynamics/BoxShape.hpp"
-#include "dart/dynamics/DegreeOfFreedom.hpp"
-#include "dart/dynamics/Skeleton.hpp"
-#include "dart/neural/BackpropSnapshot.hpp"
-#include "dart/neural/ConstrainedGroupGradientMatrices.hpp"
-#include "dart/neural/NeuralUtils.hpp"
-#include "dart/neural/RestorableSnapshot.hpp"
-#include "dart/neural/WithRespectToMass.hpp"
-#include "dart/server/RawJsonUtils.hpp"
-
-namespace dart {
-namespace simulation {
-
-//==============================================================================
-std::shared_ptr<World> World::create(const std::string& name)
-{
-  return std::make_shared<World>(name);
-}
-
-//==============================================================================
-World::World(const std::string& _name)
-  : mName(_name),
-    mNameMgrForSkeletons("World::Skeleton | " + _name, "skeleton"),
-    mNameMgrForSimpleFrames("World::SimpleFrame | " + _name, "frame"),
-    mGravity(0.0, 0.0, -9.81),
-    mTimeStep(0.001),
-    mTime(0.0),
-    mFrame(0),
-    mDofs(0),
-    mRecording(new Recording(mSkeletons)),
-    onNameChanged(mNameChangedSignal),
-    mParallelVelocityAndPositionUpdates(
-        true), // TODO(keenon): We should fix our backprop to somehow achieve
-               // the best of both worlds here
-    mFallbackConstraintForceMixingConstant(1e-4),
-    mContactClippingDepth(0.03),
-    mPenetrationCorrectionEnabled(false),
-    mWrtMass(std::make_shared<neural::WithRespectToMass>()),
-    mUseFDOverride(false),
-    mSlowDebugResultsAgainstFD(false),
-    mRegisteredConstraintEngine([this](bool _resetCommand) {
-      return runLcpConstraintEngine(_resetCommand);
-    })
-{
-  mIndices.push_back(0);
-
-  auto solver = std::make_unique<constraint::BoxedLcpConstraintSolver>();
-  setConstraintSolver(std::move(solver));
-}
-
-//==============================================================================
-World::~World()
-{
-  delete mRecording;
-
-  for (common::Connection& connection : mNameConnectionsForSkeletons)
-    connection.disconnect();
-
-  for (common::Connection& connection : mNameConnectionsForSimpleFrames)
-    connection.disconnect();
-}
-
-//==============================================================================
-WorldPtr World::clone() const
-{
-  WorldPtr worldClone = World::create(mName);
-
-  worldClone->setGravity(mGravity);
-  worldClone->setTimeStep(mTimeStep);
-  worldClone->setFallbackConstraintForceMixingConstant(
-      mFallbackConstraintForceMixingConstant);
-  worldClone->setContactClippingDepth(mContactClippingDepth);
-  worldClone->setPenetrationCorrectionEnabled(mPenetrationCorrectionEnabled);
-  worldClone->setParallelVelocityAndPositionUpdates(
-      mParallelVelocityAndPositionUpdates);
-
-  // Copy the WithRespectToMass pointer, so we have the same object
-  worldClone->mWrtMass = mWrtMass;
-
-  auto cd = getConstraintSolver()->getCollisionDetector();
-  worldClone->getConstraintSolver()->setCollisionDetector(
-      cd->cloneWithoutCollisionObjects());
-
-  // Clone and add each Skeleton
-  for (std::size_t i = 0; i < mSkeletons.size(); ++i)
-  {
-
-    dart::dynamics::SkeletonPtr cloned_skel = mSkeletons[i]->cloneSkeleton();
-    cloned_skel->setLinkMasses(mSkeletons[i]->getLinkMasses());
-    cloned_skel->setLinkCOMs(mSkeletons[i]->getLinkCOMs());
-    cloned_skel->setLinkMOIs(mSkeletons[i]->getLinkMOIs());
-    cloned_skel->setLinkBetas(mSkeletons[i]->getLinkBetas());
-    worldClone->addSkeleton(cloned_skel);
-  }
-
-  // Clone and add each SimpleFrame
-  for (std::size_t i = 0; i < mSimpleFrames.size(); ++i)
-  {
-    worldClone->addSimpleFrame(
-        mSimpleFrames[i]->clone(mSimpleFrames[i]->getParentFrame()));
-  }
-
-  // For each newly cloned SimpleFrame, try to make its parent Frame be one of
-  // the new clones if there is a match. This is meant to minimize any possible
-  // interdependencies between the kinematics of different worlds.
-  for (std::size_t i = 0; i < worldClone->getNumSimpleFrames(); ++i)
-  {
-    dynamics::Frame* current_parent
-        = worldClone->getSimpleFrame(i)->getParentFrame();
-
-    dynamics::SimpleFramePtr parent_candidate
-        = worldClone->getSimpleFrame(current_parent->getName());
-
-    if (parent_candidate)
-      worldClone->getSimpleFrame(i)->setParentFrame(parent_candidate.get());
-  }
-
-  // Ensure that the action mapping for the RL-style API is preserved
-  worldClone->setActionSpace(mActionSpace);
-
-  return worldClone;
-}
-
-//==============================================================================
-void World::setTimeStep(s_t _timeStep)
-{
-  if (_timeStep <= 0.0)
-  {
-    dtwarn << "[World] Attempting to set negative timestep. Ignoring this "
-           << "request because it can lead to undefined behavior.\n";
-    return;
-  }
-
-  mTimeStep = _timeStep;
-  assert(mConstraintSolver);
-  mConstraintSolver->setTimeStep(_timeStep);
-  for (auto& skel : mSkeletons)
-    skel->setTimeStep(_timeStep);
-}
-
-//==============================================================================
-s_t World::getTimeStep() const
-{
-  return mTimeStep;
-}
-
-//==============================================================================
-void World::reset()
-{
-  mTime = 0.0;
-  mFrame = 0;
-  mRecording->clear();
-  mConstraintSolver->clearLastCollisionResult();
-}
-
-//==============================================================================
-void World::integrateVelocities()
-{
-  // Integrate velocity for unconstrained skeletons
-  for (auto& skel : mSkeletons)
-  {
-    if (!skel->isMobile())
-      continue;
-
-    skel->computeForwardDynamics();
-    skel->integrateVelocities(mTimeStep);
-  }
-}
-
-//==============================================================================
-void World::step(bool _resetCommand)
-{
-  Eigen::VectorXs initialVelocity = getVelocities();
-
-  // Integrate velocity for unconstrained skeletons
-  for (auto& skel : mSkeletons)
-  {
-    if (!skel->isMobile())
-      continue;
-
-    skel->computeForwardDynamics();
-    skel->integrateVelocities(mTimeStep);
-  }
-
-  // Record the unconstrained velocities, cause we need them for backprop
-  if (mConstraintSolver->getGradientEnabled())
-  {
-    mLastPreConstraintVelocity = getVelocities();
-  }
-
-  // Detect activated constraints and compute constraint impulses
-  mConstraintSolver->setPenetrationCorrectionEnabled(
-      mPenetrationCorrectionEnabled);
-  mConstraintSolver->setContactClippingDepth(mContactClippingDepth);
-  mConstraintSolver->setFallbackConstraintForceMixingConstant(
-      mFallbackConstraintForceMixingConstant);
-  runRegisteredConstraintEngine(_resetCommand);
-  integratePositions(initialVelocity);
-
-  mTime += mTimeStep;
-  mFrame++;
-}
-
-//==============================================================================
-void World::runRegisteredConstraintEngine(bool _resetCommand)
-{
-  mRegisteredConstraintEngine(_resetCommand);
-}
-
-//==============================================================================
-void World::runLcpConstraintEngine(bool _resetCommand)
-{
-  mConstraintSolver->runEnforceContactAndJointAndCustomConstraintsFn();
-  integrateVelocitiesFromImpulses(_resetCommand);
-}
-
-//==============================================================================
-void World::runFrictionlessLcpConstraintEngine(bool _resetCommand)
-{
-  // Replace with frictionless version of enforce constraints function.
-  mConstraintSolver->replaceEnforceContactAndJointAndCustomConstraintsFn(
-    [this]() {
-      return mConstraintSolver->enforceContactAndJointAndCustomConstraintsWithFrictionlessLcp();
-    });
-  mConstraintSolver->runEnforceContactAndJointAndCustomConstraintsFn();
-  integrateVelocitiesFromImpulses(_resetCommand);
-}
-
-//==============================================================================
-void World::replaceConstraintEngineFn(const constraintEngineFnType& engineFn)
-{
-<<<<<<< HEAD
-  dtwarn << "[World::replaceConstraintEngineFn] WARNING: "
-          "GRADIENTS WILL "
-        << "BE INCORRECT!!!! Nimble is still under heavy development, and we "
-        << "don't yet support differentiating through `timestep()` if you've "
-        << "called `replaceConstraintEngineFn()` to "
-          "customize the constraint engine function.\n";
-
-  mConstraintEngineFn = engineFn;
-=======
-  mRegisteredConstraintEngine = engineFn;
->>>>>>> 18b11c7c
-}
-
-//==============================================================================
-void World::integrateVelocitiesFromImpulses(bool _resetCommand)
-{
-  // Compute velocity changes given constraint impulses
-  for (auto& skel : mSkeletons)
-  {
-    if (!skel->isMobile())
-      continue;
-
-    if (skel->isImpulseApplied())
-    {
-      skel->computeImpulseForwardDynamics();
-      skel->setImpulseApplied(false);
-    }
-
-    if (_resetCommand)
-    {
-      skel->clearInternalForces();
-      skel->clearExternalForces();
-      skel->resetCommands();
-    }
-  }
-}
-
-//==============================================================================
-void World::integratePositions(Eigen::VectorXs initialVelocity)
-{
-  int cursor = 0;
-  for (auto& skel : mSkeletons)
-  {
-    if (mParallelVelocityAndPositionUpdates)
-    {
-      // <Nimble>: This is an easier way to compute gradients for. We update
-      // p_t+1 using v_t, instead of v_t+1
-      int dofs = skel->getNumDofs();
-      skel->setPositions(skel->integratePositionsExplicit(
-          skel->getPositions(),
-          initialVelocity.segment(cursor, dofs),
-          mTimeStep));
-      cursor += dofs;
-      // </Nimble>: Integrate positions before velocity changes, instead of
-      // after
-    }
-    else
-    {
-      // <Nimble>: This is the original way integration happened, right after
-      // velocity updates
-      skel->integratePositions(mTimeStep);
-      // </Nimble>
-    }
-  }
-}
-
-//==============================================================================
-void World::setTime(s_t _time)
-{
-  mTime = _time;
-}
-
-//==============================================================================
-s_t World::getTime() const
-{
-  return mTime;
-}
-
-//==============================================================================
-void World::setParallelVelocityAndPositionUpdates(bool enable)
-{
-  mParallelVelocityAndPositionUpdates = enable;
-}
-
-//==============================================================================
-bool World::getParallelVelocityAndPositionUpdates()
-{
-  return mParallelVelocityAndPositionUpdates;
-}
-
-//==============================================================================
-void World::setPenetrationCorrectionEnabled(bool enable)
-{
-  mPenetrationCorrectionEnabled = enable;
-}
-
-//==============================================================================
-bool World::getPenetrationCorrectionEnabled()
-{
-  return mPenetrationCorrectionEnabled;
-}
-
-//==============================================================================
-void World::setFallbackConstraintForceMixingConstant(s_t constant)
-{
-  mFallbackConstraintForceMixingConstant = constant;
-}
-
-//==============================================================================
-s_t World::getFallbackConstraintForceMixingConstant()
-{
-  return mFallbackConstraintForceMixingConstant;
-}
-
-//==============================================================================
-void World::setContactClippingDepth(s_t depth)
-{
-  mContactClippingDepth = depth;
-}
-
-//==============================================================================
-s_t World::getContactClippingDepth()
-{
-  return mContactClippingDepth;
-}
-
-//==============================================================================
-std::shared_ptr<neural::WithRespectToMass> World::getWrtMass()
-{
-  return mWrtMass;
-}
-
-//==============================================================================
-/// This returns the world state as a JSON blob that we can render
-std::string World::toJson()
-{
-  std::stringstream json;
-
-  json << "[";
-  std::vector<dynamics::BodyNode*> bodies = getAllBodyNodes();
-  for (int i = 0; i < bodies.size(); i++)
-  {
-    auto bodyNode = bodies[i];
-    auto skel = bodyNode->getSkeleton();
-    /*
-    {
-      name: "skel.node1",
-      shapes: [
-        {
-          type: "box",
-          size: [1, 2, 3],
-          color: [1, 2, 3],
-          pos: [0, 0, 0],
-          angle: [0, 0, 0]
-        }
-      ],
-      pos: [0, 0, 0],
-      angle: [0, 0, 0]
-    }
-    */
-    json << "{";
-    std::string name = skel->getName() + "." + bodyNode->getName();
-    json << "\"name\": \"" << name << "\",";
-    json << "\"shapes\": [";
-    const std::vector<dynamics::ShapeNode*> visualShapeNodes
-        = bodyNode->getShapeNodesWith<dynamics::VisualAspect>();
-    for (int j = 0; j < visualShapeNodes.size(); j++)
-    {
-      json << "{";
-      auto shape = visualShapeNodes[j];
-      dynamics::ShapePtr shapePtr = shape->getShape();
-
-      if (shapePtr->is<dynamics::BoxShape>())
-      {
-        const auto box = static_cast<const dynamics::BoxShape*>(shapePtr.get());
-        json << "\"type\": \"box\",";
-        const Eigen::Vector3s& size = box->getSize();
-        json << "\"size\": ";
-        vec3ToJson(json, size);
-        json << ",";
-      }
-
-      dynamics::VisualAspect* visual = shape->getVisualAspect(false);
-      json << "\"color\": ";
-      vec3ToJson(json, visual->getColor());
-      json << ",";
-
-      Eigen::Vector3s relativePos = shape->getRelativeTranslation();
-      json << "\"pos\": ";
-      vec3ToJson(json, relativePos);
-      json << ",";
-
-      Eigen::Vector3s relativeAngle
-          = math::matrixToEulerXYZ(shape->getRelativeRotation());
-      json << "\"angle\": ";
-      vec3ToJson(json, relativeAngle);
-
-      json << "}";
-      if (j < visualShapeNodes.size() - 1)
-      {
-        json << ",";
-      }
-    }
-    json << "],";
-    const Eigen::Isometry3s& bodyTransform = bodyNode->getWorldTransform();
-    json << "\"pos\":";
-    vec3ToJson(json, bodyTransform.translation());
-    json << ",";
-    json << "\"angle\":";
-    vec3ToJson(json, math::matrixToEulerXYZ(bodyTransform.linear()));
-    json << "}";
-    if (i < bodies.size() - 1)
-    {
-      json << ",";
-    }
-  }
-
-  json << "]";
-
-  return json.str();
-}
-
-//==============================================================================
-/// This returns just the positions as a JSON blob that can be rendered if we
-/// already have the original world loaded. Good for real-time viewing.
-std::string World::positionsToJson()
-{
-  std::stringstream json;
-
-  json << "{";
-
-  std::vector<dynamics::BodyNode*> bodies = getAllBodyNodes();
-  for (int i = 0; i < bodies.size(); i++)
-  {
-    auto bodyNode = bodies[i];
-    auto skel = bodyNode->getSkeleton();
-    /*
-    {
-      "skel.node1": {
-        pos: [0, 0, 0],
-        angle: [0, 0, 0]
-      }
-    }
-    */
-    std::string name = skel->getName() + "." + bodyNode->getName();
-    json << "\"" << name << "\": {";
-    const Eigen::Isometry3s& bodyTransform = bodyNode->getWorldTransform();
-    json << "\"pos\":";
-    vec3ToJson(json, bodyTransform.translation());
-    json << ",";
-    json << "\"angle\":";
-    vec3ToJson(json, math::matrixToEulerXYZ(bodyTransform.linear()));
-    json << "}";
-    if (i < bodies.size() - 1)
-    {
-      json << ",";
-    }
-  }
-
-  json << "}";
-
-  return json.str();
-}
-
-//==============================================================================
-/// This returns the colors as a JSON blob that can be rendered if we
-/// already have the original world loaded. Good for real-time viewing.
-std::string World::colorsToJson()
-{
-  std::stringstream json;
-
-  json << "{";
-
-  std::vector<dynamics::BodyNode*> bodies = getAllBodyNodes();
-  for (int i = 0; i < bodies.size(); i++)
-  {
-    auto bodyNode = bodies[i];
-    auto skel = bodyNode->getSkeleton();
-    /*
-    // A BodyNode with two child shapes gets rendered like this:
-    {
-      "skel.node1": [
-        [0, 0, 0],
-        [1, 1, 1]
-      ]
-    }
-    */
-    std::string name = skel->getName() + "." + bodyNode->getName();
-    json << "\"" << name << "\": [";
-
-    const std::vector<dynamics::ShapeNode*> visualShapeNodes
-        = bodyNode->getShapeNodesWith<dynamics::VisualAspect>();
-    for (int j = 0; j < visualShapeNodes.size(); j++)
-    {
-      auto shape = visualShapeNodes[j];
-      dynamics::VisualAspect* visual = shape->getVisualAspect(false);
-      if (j > 0)
-        json << ",";
-      vec3ToJson(json, visual->getColor());
-    }
-
-    json << "]";
-
-    if (i < bodies.size() - 1)
-    {
-      json << ",";
-    }
-  }
-
-  json << "}";
-
-  return json.str();
-}
-
-//==============================================================================
-/// This gets the cached LCP solution, which is useful to be able to get/set
-/// because it can effect the forward solutions of physics problems because of
-/// our optimistic LCP-stabilization-to-acceptance approach.
-Eigen::VectorXs World::getCachedLCPSolution()
-{
-  return mConstraintSolver->getCachedLCPSolution();
-}
-
-//==============================================================================
-/// This gets the cached LCP solution, which is useful to be able to get/set
-/// because it can effect the forward solutions of physics problems because of
-/// our optimistic LCP-stabilization-to-acceptance approach.
-void World::setCachedLCPSolution(Eigen::VectorXs X)
-{
-  mConstraintSolver->setCachedLCPSolution(X);
-}
-
-//==============================================================================
-/// If this is true, we use finite-differencing to compute all of the
-/// requested Jacobians. This override can be useful to verify if there's a
-/// bug in the analytical Jacobians that's causing learning to not converge.
-void World::setUseFDOverride(bool fdOverride)
-{
-  mUseFDOverride = fdOverride;
-}
-
-//==============================================================================
-bool World::getUseFDOverride()
-{
-  return mUseFDOverride;
-}
-
-//==============================================================================
-/// If this is true, we check all Jacobians against their finite-differencing
-/// counterparts at runtime. If they aren't sufficiently close, we immediately
-/// crash the program and print what went wrong and some simple replication
-/// instructions.
-void World::setSlowDebugResultsAgainstFD(bool slowDebug)
-{
-  mSlowDebugResultsAgainstFD = slowDebug;
-}
-
-//==============================================================================
-bool World::getSlowDebugResultsAgainstFD()
-{
-  return mSlowDebugResultsAgainstFD;
-}
-
-void World::DisableWrtMass()
-{
-  mWrtMass = nullptr;
-}
-
-//==============================================================================
-int World::getSimFrames() const
-{
-  return mFrame;
-}
-
-//==============================================================================
-const std::string& World::setName(const std::string& _newName)
-{
-  if (_newName == mName)
-    return mName;
-
-  const std::string oldName = mName;
-  mName = _newName;
-
-  mNameChangedSignal.raise(oldName, mName);
-
-  mNameMgrForSkeletons.setManagerName("World::Skeleton | " + mName);
-  mNameMgrForSimpleFrames.setManagerName("World::SimpleFrame | " + mName);
-
-  return mName;
-}
-
-//==============================================================================
-const std::string& World::getName() const
-{
-  return mName;
-}
-
-//==============================================================================
-void World::setGravity(const Eigen::Vector3s& _gravity)
-{
-  mGravity = _gravity;
-  for (std::vector<dynamics::SkeletonPtr>::iterator it = mSkeletons.begin();
-       it != mSkeletons.end();
-       ++it)
-  {
-    (*it)->setGravity(_gravity);
-  }
-}
-
-//==============================================================================
-const Eigen::Vector3s& World::getGravity() const
-{
-  return mGravity;
-}
-
-//==============================================================================
-dynamics::SkeletonPtr World::getSkeleton(std::size_t _index) const
-{
-  if (_index < mSkeletons.size())
-    return mSkeletons[_index];
-
-  return nullptr;
-}
-
-//==============================================================================
-/// Get the indexed skeleton
-const dynamics::SkeletonPtr& World::getSkeletonRef(std::size_t _index) const
-{
-  return mSkeletons[_index];
-}
-
-//==============================================================================
-dynamics::SkeletonPtr World::getSkeleton(const std::string& _name) const
-{
-  return mNameMgrForSkeletons.getObject(_name);
-}
-
-//==============================================================================
-std::size_t World::getSkeletonDofOffset(
-    const dynamics::SkeletonPtr& _skeleton) const
-{
-  std::size_t dofCursor = 0;
-  for (dynamics::SkeletonPtr skel : mSkeletons)
-  {
-    if (skel == _skeleton)
-      return dofCursor;
-    dofCursor += skel->getNumDofs();
-  }
-  assert(false && "You asked for an world DOF offset for a skeleton that isn't in the world");
-  return 0;
-}
-
-//==============================================================================
-std::vector<dynamics::BodyNode*> World::getAllBodyNodes()
-{
-  std::vector<dynamics::BodyNode*> nodes;
-  for (dynamics::SkeletonPtr skel : mSkeletons)
-  {
-    for (dynamics::BodyNode* body : skel->getBodyNodes())
-    {
-      nodes.push_back(body);
-    }
-  }
-  return nodes;
-}
-
-dynamics::BodyNode* World::getBodyNodeByIndex(size_t index)
-{
-  std::vector<dynamics::BodyNode*> nodes = getAllBodyNodes();
-  assert(index < nodes.size());
-  return nodes[index];
-}
-
-//==============================================================================
-std::size_t World::getNumSkeletons() const
-{
-  return mSkeletons.size();
-}
-
-//==============================================================================
-std::string World::addSkeleton(const dynamics::SkeletonPtr& _skeleton)
-{
-  if (nullptr == _skeleton)
-  {
-    dtwarn << "[World::addSkeleton] Attempting to add a nullptr Skeleton to "
-           << "the world!\n";
-    return "";
-  }
-
-  // If mSkeletons already has _skeleton, then we do nothing.
-  if (find(mSkeletons.begin(), mSkeletons.end(), _skeleton) != mSkeletons.end())
-  {
-    dtwarn << "[World::addSkeleton] Skeleton named [" << _skeleton->getName()
-           << "] is already in the world." << std::endl;
-    return _skeleton->getName();
-  }
-
-  mSkeletons.push_back(_skeleton);
-  mMapForSkeletons[_skeleton] = _skeleton;
-
-  mNameConnectionsForSkeletons.push_back(_skeleton->onNameChanged.connect(
-      [=](dynamics::ConstMetaSkeletonPtr skel,
-          const std::string&,
-          const std::string&) { this->handleSkeletonNameChange(skel); }));
-
-  _skeleton->setName(
-      mNameMgrForSkeletons.issueNewNameAndAdd(_skeleton->getName(), _skeleton));
-
-  _skeleton->setTimeStep(mTimeStep);
-  _skeleton->setGravity(mGravity);
-
-  mIndices.push_back(mIndices.back() + _skeleton->getNumDofs());
-  // Add all this skeletons DOFs to the RL "action space" mapping by default
-  for (int i = 0; i < _skeleton->getNumDofs(); i++)
-  {
-    mActionSpace.push_back(mDofs + i);
-  }
-  mDofs += _skeleton->getNumDofs();
-  mConstraintSolver->addSkeleton(_skeleton);
-
-  // Update recording
-  mRecording->updateNumGenCoords(mSkeletons);
-
-  return _skeleton->getName();
-}
-
-//==============================================================================
-void World::removeSkeleton(const dynamics::SkeletonPtr& _skeleton)
-{
-  assert(
-      _skeleton != nullptr
-      && "Attempted to remove nullptr Skeleton from world");
-
-  if (nullptr == _skeleton)
-  {
-    dtwarn << "[World::removeSkeleton] Attempting to remove a nullptr Skeleton "
-           << "from the world!\n";
-    return;
-  }
-
-  // Find index of _skeleton in mSkeleton.
-  std::size_t index = 0;
-  for (; index < mSkeletons.size(); ++index)
-  {
-    if (mSkeletons[index] == _skeleton)
-      break;
-  }
-
-  // If i is equal to the number of skeletons, then _skeleton is not in
-  // mSkeleton. We do nothing.
-  if (index == mSkeletons.size())
-  {
-    dtwarn << "[World::removeSkeleton] Skeleton [" << _skeleton->getName()
-           << "] is not in the world.\n";
-    return;
-  }
-
-  // Update mIndices.
-  for (std::size_t i = index + 1; i < mSkeletons.size() - 1; ++i)
-    mIndices[i] = mIndices[i + 1] - _skeleton->getNumDofs();
-  mIndices.pop_back();
-  mDofs -= _skeleton->getNumDofs();
-
-  // Remove _skeleton from constraint handler.
-  mConstraintSolver->removeSkeleton(_skeleton);
-
-  // Remove _skeleton from mSkeletons
-  mSkeletons.erase(
-      remove(mSkeletons.begin(), mSkeletons.end(), _skeleton),
-      mSkeletons.end());
-
-  // Disconnect the name change monitor
-  mNameConnectionsForSkeletons[index].disconnect();
-  mNameConnectionsForSkeletons.erase(
-      mNameConnectionsForSkeletons.begin() + index);
-
-  // Update recording
-  mRecording->updateNumGenCoords(mSkeletons);
-
-  // Remove from NameManager
-  mNameMgrForSkeletons.removeName(_skeleton->getName());
-
-  // Remove from the pointer map
-  mMapForSkeletons.erase(_skeleton);
-}
-
-//==============================================================================
-std::set<dynamics::SkeletonPtr> World::removeAllSkeletons()
-{
-  std::set<dynamics::SkeletonPtr> ptrs;
-  for (std::vector<dynamics::SkeletonPtr>::iterator it = mSkeletons.begin(),
-                                                    end = mSkeletons.end();
-       it != end;
-       ++it)
-    ptrs.insert(*it);
-
-  while (getNumSkeletons() > 0)
-    removeSkeleton(getSkeleton(0));
-
-  return ptrs;
-}
-
-//==============================================================================
-bool World::hasSkeleton(const dynamics::ConstSkeletonPtr& skeleton) const
-{
-  return std::find(mSkeletons.begin(), mSkeletons.end(), skeleton)
-         != mSkeletons.end();
-}
-
-//==============================================================================
-int World::getIndex(int _index) const
-{
-  return mIndices[_index];
-}
-
-//==============================================================================
-dynamics::SimpleFramePtr World::getSimpleFrame(std::size_t _index) const
-{
-  if (_index < mSimpleFrames.size())
-    return mSimpleFrames[_index];
-
-  return nullptr;
-}
-
-//==============================================================================
-dynamics::SimpleFramePtr World::getSimpleFrame(const std::string& _name) const
-{
-  return mNameMgrForSimpleFrames.getObject(_name);
-}
-
-//==============================================================================
-std::size_t World::getNumSimpleFrames() const
-{
-  return mSimpleFrames.size();
-}
-
-//==============================================================================
-std::string World::addSimpleFrame(const dynamics::SimpleFramePtr& _frame)
-{
-  assert(_frame != nullptr && "Attempted to add nullptr SimpleFrame to world");
-
-  if (nullptr == _frame)
-  {
-    dtwarn << "[World::addFrame] Attempting to add a nullptr SimpleFrame to "
-              "the world!\n";
-    return "";
-  }
-
-  if (find(mSimpleFrames.begin(), mSimpleFrames.end(), _frame)
-      != mSimpleFrames.end())
-  {
-    dtwarn << "[World::addFrame] SimpleFrame named [" << _frame->getName()
-           << "] is already in the world.\n";
-    return _frame->getName();
-  }
-
-  mSimpleFrames.push_back(_frame);
-  mSimpleFrameToShared[_frame.get()] = _frame;
-
-  mNameConnectionsForSimpleFrames.push_back(_frame->onNameChanged.connect(
-      [=](const dynamics::Entity* _entity,
-          const std::string&,
-          const std::string&) { this->handleSimpleFrameNameChange(_entity); }));
-
-  _frame->setName(
-      mNameMgrForSimpleFrames.issueNewNameAndAdd(_frame->getName(), _frame));
-
-  return _frame->getName();
-}
-
-//==============================================================================
-void World::removeSimpleFrame(const dynamics::SimpleFramePtr& _frame)
-{
-  assert(
-      _frame != nullptr
-      && "Attempted to remove nullptr SimpleFrame from world");
-
-  std::vector<dynamics::SimpleFramePtr>::iterator it
-      = find(mSimpleFrames.begin(), mSimpleFrames.end(), _frame);
-
-  if (it == mSimpleFrames.end())
-  {
-    dtwarn << "[World::removeFrame] Frame named [" << _frame->getName()
-           << "] is not in the world.\n";
-    return;
-  }
-
-  std::size_t index = it - mSimpleFrames.begin();
-
-  // Remove the frame
-  mSimpleFrames.erase(mSimpleFrames.begin() + index);
-
-  // Disconnect the name change monitor
-  mNameConnectionsForSimpleFrames[index].disconnect();
-  mNameConnectionsForSimpleFrames.erase(
-      mNameConnectionsForSimpleFrames.begin() + index);
-
-  // Remove from NameManager
-  mNameMgrForSimpleFrames.removeName(_frame->getName());
-
-  // Remove from the pointer map
-  mSimpleFrameToShared.erase(_frame.get());
-}
-
-//==============================================================================
-std::set<dynamics::SimpleFramePtr> World::removeAllSimpleFrames()
-{
-  std::set<dynamics::SimpleFramePtr> ptrs;
-  for (std::vector<dynamics::SimpleFramePtr>::iterator it
-       = mSimpleFrames.begin(),
-       end = mSimpleFrames.end();
-       it != end;
-       ++it)
-    ptrs.insert(*it);
-
-  while (getNumSimpleFrames() > 0)
-    removeSimpleFrame(getSimpleFrame(0));
-
-  return ptrs;
-}
-
-//==============================================================================
-std::size_t World::getNumDofs() const
-{
-  return mDofs;
-}
-
-//==============================================================================
-std::vector<dynamics::DegreeOfFreedom*> World::getDofs()
-{
-  std::vector<dynamics::DegreeOfFreedom*> vec;
-  vec.reserve(mDofs);
-  for (dynamics::SkeletonPtr skel : mSkeletons)
-  {
-    for (int i = 0; i < skel->getNumDofs(); i++)
-    {
-      vec.push_back(skel->getDof(i));
-    }
-  }
-  assert(vec.size() == mDofs);
-  return vec;
-}
-
-//==============================================================================
-/// Returns the size of the getMasses() vector
-std::size_t World::getMassDims()
-{
-  return mWrtMass->dim(this);
-}
-
-//==============================================================================
-/// This will prevent mass from being tuned
-void World::clearTunableMassThisInstance()
-{
-  mWrtMass = std::make_shared<neural::WithRespectToMass>();
-}
-
-//==============================================================================
-/// This registers that we'd like to keep track of this BodyNode's mass in a
-/// specified way in differentiation
-void World::tuneMass(
-    dynamics::BodyNode* node,
-    neural::WrtMassBodyNodeEntryType type,
-    Eigen::VectorXs upperBound,
-    Eigen::VectorXs lowerBound)
-{
-  mWrtMass->registerNode(node, type, upperBound, lowerBound);
-}
-
-//==============================================================================
-std::size_t World::getNumBodyNodes()
-{
-  std::size_t count = 0;
-  for (dynamics::SkeletonPtr skel : mSkeletons)
-  {
-    count += skel->getNumBodyNodes();
-  }
-  return count;
-}
-
-//==============================================================================
-Eigen::VectorXs World::getMasses()
-{
-  return mWrtMass->get(this);
-}
-
-size_t World::getLinkMassesDims()
-{
-  size_t mass_dim = 0;
-  for (int i = 0; i < mSkeletons.size(); i++)
-  {
-    mass_dim += mSkeletons[i]->getLinkMassesDims();
-  }
-  return mass_dim;
-}
-
-Eigen::VectorXs World::getLinkMasses()
-{
-  Eigen::VectorXs masses = Eigen::VectorXs::Zero(getLinkMassesDims());
-  size_t cur = 0;
-  for (size_t i = 0; i < mSkeletons.size(); i++)
-  {
-    size_t mdim = mSkeletons[i]->getLinkMassesDims();
-    masses.segment(cur, mdim) = mSkeletons[i]->getLinkMasses();
-    cur += mdim;
-  }
-  return masses;
-}
-
-Eigen::VectorXs World::getLinkMUs()
-{
-  Eigen::VectorXs mus = Eigen::VectorXs::Zero(getLinkMassesDims());
-  size_t cur = 0;
-  for (size_t i = 0; i < mSkeletons.size(); i++)
-  {
-    size_t mdim = mSkeletons[i]->getLinkMassesDims();
-    mus.segment(cur, mdim) = mSkeletons[i]->getLinkMUs();
-    cur += mdim;
-  }
-  return mus;
-}
-
-Eigen::VectorXs World::getLinkCOMs()
-{
-  Eigen::VectorXs coms = Eigen::VectorXs::Zero(3 * getLinkMassesDims());
-  size_t cursor = 0;
-  for (size_t i = 0; i < mSkeletons.size(); i++)
-  {
-    Eigen::VectorXs skel_coms = mSkeletons[i]->getLinkCOMs();
-    coms.segment(cursor, skel_coms.size());
-    cursor += skel_coms.size();
-  }
-  return coms;
-}
-
-Eigen::VectorXs World::getLinkMOIs()
-{
-  Eigen::VectorXs mois = Eigen::VectorXs::Zero(6 * getLinkMassesDims());
-  size_t cursor = 0;
-  for (size_t i = 0; i < mSkeletons.size(); i++)
-  {
-    Eigen::VectorXs skel_mois = mSkeletons[i]->getLinkMOIs();
-    mois.segment(cursor, skel_mois.size());
-    cursor += skel_mois.size();
-  }
-  return mois;
-}
-
-s_t World::getLinkMassIndex(size_t index)
-{
-  Eigen::VectorXs masses = getLinkMasses();
-  return masses(index);
-}
-
-s_t World::getLinkMUIndex(size_t index)
-{
-  Eigen::VectorXs mus = getLinkMUs();
-  return mus(index);
-}
-
-Eigen::VectorXs World::getLinkBetas()
-{
-  Eigen::VectorXs betas = Eigen::VectorXs::Zero(3 * getLinkMassesDims());
-  size_t cursor = 0;
-  for (size_t i = 0; i < mSkeletons.size(); i++)
-  {
-    size_t dim = 3 * mSkeletons[i]->getLinkMassesDims();
-    betas.segment(cursor, dim) = mSkeletons[i]->getLinkBetas();
-    cursor += dim;
-  }
-  return betas;
-}
-
-Eigen::Vector3s World::getLinkBetaIndex(size_t index)
-{
-  Eigen::VectorXs betas = getLinkBetas();
-  return betas.segment(index * 3, 3);
-}
-
-Eigen::Vector3s World::getLinkCOMIndex(size_t index)
-{
-  size_t probe = 0;
-  size_t skeleton_id = 0;
-  for (size_t i = 0; i < mSkeletons.size(); i++)
-  {
-    probe += mSkeletons[i]->getNumBodyNodes();
-    if (index < probe)
-    {
-      skeleton_id = i;
-      probe -= mSkeletons[i]->getNumBodyNodes();
-      break;
-    }
-  }
-  return mSkeletons[skeleton_id]->getLinkCOMIndex(index - probe);
-}
-
-Eigen::Vector6s World::getLinkMOIIndex(size_t index)
-{
-  size_t probe = 0;
-  size_t skeleton_id = 0;
-  for (size_t i = 0; i < mSkeletons.size(); i++)
-  {
-    probe += mSkeletons[i]->getNumBodyNodes();
-    if (index < probe)
-    {
-      skeleton_id = i;
-      probe -= mSkeletons[i]->getNumBodyNodes();
-      break;
-    }
-  }
-  return mSkeletons[skeleton_id]->getLinkMOIIndex(index - probe);
-}
-
-//==============================================================================
-Eigen::VectorXs World::getPositions()
-{
-  Eigen::VectorXs positions = Eigen::VectorXs(mDofs);
-  std::size_t cursor = 0;
-  for (std::size_t i = 0; i < mSkeletons.size(); i++)
-  {
-    std::size_t dofs = mSkeletons[i]->getNumDofs();
-    positions.segment(cursor, dofs) = mSkeletons[i]->getPositions();
-    cursor += dofs;
-  }
-  return positions;
-}
-
-//==============================================================================
-Eigen::VectorXs World::getVelocities()
-{
-  Eigen::VectorXs velocities = Eigen::VectorXs(mDofs);
-  std::size_t cursor = 0;
-  for (std::size_t i = 0; i < mSkeletons.size(); i++)
-  {
-    std::size_t dofs = mSkeletons[i]->getNumDofs();
-    velocities.segment(cursor, dofs) = mSkeletons[i]->getVelocities();
-    cursor += dofs;
-  }
-  return velocities;
-}
-
-//==============================================================================
-Eigen::VectorXs World::getAccelerations()
-{
-  Eigen::VectorXs velocities = Eigen::VectorXs(mDofs);
-  std::size_t cursor = 0;
-  for (std::size_t i = 0; i < mSkeletons.size(); i++)
-  {
-    std::size_t dofs = mSkeletons[i]->getNumDofs();
-    velocities.segment(cursor, dofs) = mSkeletons[i]->getAccelerations();
-    cursor += dofs;
-  }
-  return velocities;
-}
-
-//==============================================================================
-Eigen::VectorXs World::getControlForces()
-{
-  Eigen::VectorXs forces = Eigen::VectorXs(mDofs);
-  std::size_t cursor = 0;
-  for (std::size_t i = 0; i < mSkeletons.size(); i++)
-  {
-    std::size_t dofs = mSkeletons[i]->getNumDofs();
-    forces.segment(cursor, dofs) = mSkeletons[i]->getControlForces();
-    cursor += dofs;
-  }
-  return forces;
-}
-
-//==============================================================================
-Eigen::VectorXs World::getControlForceUpperLimits()
-{
-  Eigen::VectorXs limits = Eigen::VectorXs(mDofs);
-  std::size_t cursor = 0;
-  for (std::size_t i = 0; i < mSkeletons.size(); i++)
-  {
-    std::size_t dofs = mSkeletons[i]->getNumDofs();
-    limits.segment(cursor, dofs) = mSkeletons[i]->getControlForceUpperLimits();
-    cursor += dofs;
-  }
-  return limits;
-}
-
-//==============================================================================
-Eigen::VectorXs World::getControlForceLowerLimits()
-{
-  Eigen::VectorXs limits = Eigen::VectorXs(mDofs);
-  std::size_t cursor = 0;
-  for (std::size_t i = 0; i < mSkeletons.size(); i++)
-  {
-    std::size_t dofs = mSkeletons[i]->getNumDofs();
-    limits.segment(cursor, dofs) = mSkeletons[i]->getControlForceLowerLimits();
-    cursor += dofs;
-  }
-  return limits;
-}
-
-//==============================================================================
-Eigen::VectorXs World::getPositionUpperLimits()
-{
-  Eigen::VectorXs limits = Eigen::VectorXs(mDofs);
-  std::size_t cursor = 0;
-  for (std::size_t i = 0; i < mSkeletons.size(); i++)
-  {
-    std::size_t dofs = mSkeletons[i]->getNumDofs();
-    limits.segment(cursor, dofs) = mSkeletons[i]->getPositionUpperLimits();
-    cursor += dofs;
-  }
-  return limits;
-}
-
-//==============================================================================
-Eigen::VectorXs World::getPositionLowerLimits()
-{
-  Eigen::VectorXs limits = Eigen::VectorXs(mDofs);
-  std::size_t cursor = 0;
-  for (std::size_t i = 0; i < mSkeletons.size(); i++)
-  {
-    std::size_t dofs = mSkeletons[i]->getNumDofs();
-    limits.segment(cursor, dofs) = mSkeletons[i]->getPositionLowerLimits();
-    cursor += dofs;
-  }
-  return limits;
-}
-
-//==============================================================================
-Eigen::VectorXs World::getVelocityUpperLimits()
-{
-  Eigen::VectorXs limits = Eigen::VectorXs(mDofs);
-  std::size_t cursor = 0;
-  for (std::size_t i = 0; i < mSkeletons.size(); i++)
-  {
-    std::size_t dofs = mSkeletons[i]->getNumDofs();
-    limits.segment(cursor, dofs) = mSkeletons[i]->getVelocityUpperLimits();
-    cursor += dofs;
-  }
-  return limits;
-}
-
-//==============================================================================
-Eigen::VectorXs World::getVelocityLowerLimits()
-{
-  Eigen::VectorXs limits = Eigen::VectorXs(mDofs);
-  std::size_t cursor = 0;
-  for (std::size_t i = 0; i < mSkeletons.size(); i++)
-  {
-    std::size_t dofs = mSkeletons[i]->getNumDofs();
-    limits.segment(cursor, dofs) = mSkeletons[i]->getVelocityLowerLimits();
-    cursor += dofs;
-  }
-  return limits;
-}
-
-//==============================================================================
-// This gives the vector of mass upper limits for all the registered bodies in
-// this world
-Eigen::VectorXs World::getMassUpperLimits()
-{
-  return mWrtMass->upperBound(this);
-}
-
-//==============================================================================
-// This gives the vector of mass lower limits for all the registered bodies in
-// this world
-Eigen::VectorXs World::getMassLowerLimits()
-{
-  return mWrtMass->lowerBound(this);
-}
-
-//==============================================================================
-void World::setPositions(Eigen::VectorXs position)
-{
-  std::size_t cursor = 0;
-  for (std::size_t i = 0; i < mSkeletons.size(); i++)
-  {
-    std::size_t dofs = mSkeletons[i]->getNumDofs();
-    mSkeletons[i]->setPositions(position.segment(cursor, dofs));
-    cursor += dofs;
-  }
-}
-
-//==============================================================================
-void World::setVelocities(Eigen::VectorXs velocity)
-{
-  std::size_t cursor = 0;
-  for (std::size_t i = 0; i < mSkeletons.size(); i++)
-  {
-    std::size_t dofs = mSkeletons[i]->getNumDofs();
-    mSkeletons[i]->setVelocities(velocity.segment(cursor, dofs));
-    cursor += dofs;
-  }
-}
-
-//==============================================================================
-void World::setAccelerations(Eigen::VectorXs accelerations)
-{
-  std::size_t cursor = 0;
-  for (std::size_t i = 0; i < mSkeletons.size(); i++)
-  {
-    std::size_t dofs = mSkeletons[i]->getNumDofs();
-    mSkeletons[i]->setAccelerations(accelerations.segment(cursor, dofs));
-    cursor += dofs;
-  }
-}
-
-//==============================================================================
-void World::setControlForces(Eigen::VectorXs forces)
-{
-  std::size_t cursor = 0;
-  for (std::size_t i = 0; i < mSkeletons.size(); i++)
-  {
-    std::size_t dofs = mSkeletons[i]->getNumDofs();
-    mSkeletons[i]->setControlForces(forces.segment(cursor, dofs));
-    cursor += dofs;
-  }
-}
-
-//==============================================================================
-void World::setControlForceUpperLimits(Eigen::VectorXs limits)
-{
-  std::size_t cursor = 0;
-  for (std::size_t i = 0; i < mSkeletons.size(); i++)
-  {
-    std::size_t dofs = mSkeletons[i]->getNumDofs();
-    mSkeletons[i]->setControlForceUpperLimits(limits.segment(cursor, dofs));
-    cursor += dofs;
-  }
-}
-
-//==============================================================================
-void World::setControlForceLowerLimits(Eigen::VectorXs limits)
-{
-  std::size_t cursor = 0;
-  for (std::size_t i = 0; i < mSkeletons.size(); i++)
-  {
-    std::size_t dofs = mSkeletons[i]->getNumDofs();
-    mSkeletons[i]->setControlForceLowerLimits(limits.segment(cursor, dofs));
-    cursor += dofs;
-  }
-}
-
-//==============================================================================
-void World::setPositionUpperLimits(Eigen::VectorXs limits)
-{
-  std::size_t cursor = 0;
-  for (std::size_t i = 0; i < mSkeletons.size(); i++)
-  {
-    std::size_t dofs = mSkeletons[i]->getNumDofs();
-    mSkeletons[i]->setPositionUpperLimits(limits.segment(cursor, dofs));
-    cursor += dofs;
-  }
-}
-
-//==============================================================================
-void World::setPositionLowerLimits(Eigen::VectorXs limits)
-{
-  std::size_t cursor = 0;
-  for (std::size_t i = 0; i < mSkeletons.size(); i++)
-  {
-    std::size_t dofs = mSkeletons[i]->getNumDofs();
-    mSkeletons[i]->setPositionLowerLimits(limits.segment(cursor, dofs));
-    cursor += dofs;
-  }
-}
-
-//==============================================================================
-void World::setVelocityUpperLimits(Eigen::VectorXs limits)
-{
-  std::size_t cursor = 0;
-  for (std::size_t i = 0; i < mSkeletons.size(); i++)
-  {
-    std::size_t dofs = mSkeletons[i]->getNumDofs();
-    mSkeletons[i]->setVelocityUpperLimits(limits.segment(cursor, dofs));
-    cursor += dofs;
-  }
-}
-
-//==============================================================================
-void World::setVelocityLowerLimits(Eigen::VectorXs limits)
-{
-  std::size_t cursor = 0;
-  for (std::size_t i = 0; i < mSkeletons.size(); i++)
-  {
-    std::size_t dofs = mSkeletons[i]->getNumDofs();
-    mSkeletons[i]->setVelocityLowerLimits(limits.segment(cursor, dofs));
-    cursor += dofs;
-  }
-}
-
-//==============================================================================
-// This sets all the masses for all the registered bodies in the world
-void World::setMasses(Eigen::VectorXs masses)
-{
-  mWrtMass->set(this, masses);
-}
-
-void World::setLinkMasses(Eigen::VectorXs masses)
-{
-  assert(masses.size() == getLinkMassesDims());
-  size_t cur = 0;
-  for (size_t i = 0; i < mSkeletons.size(); i++)
-  {
-    size_t mdim = mSkeletons[i]->getLinkMassesDims();
-    mSkeletons[i]->setLinkMasses(masses.segment(cur, mdim));
-    cur += mdim;
-  }
-}
-
-void World::setLinkMassIndex(s_t mass, size_t index)
-{
-  Eigen::VectorXs masses = getLinkMasses();
-  masses(index) = mass;
-  setLinkMasses(masses);
-}
-
-void World::setLinkMUs(Eigen::VectorXs mus)
-{
-  assert(mus.size() == getLinkMassesDims());
-  size_t cur = 0;
-  for (size_t i = 0; i < mSkeletons.size(); i++)
-  {
-    size_t mdim = mSkeletons[i]->getLinkMassesDims();
-    mSkeletons[i]->setLinkMUs(mus.segment(cur, mdim));
-    cur += mdim;
-  }
-}
-
-void World::setLinkMUIndex(s_t mu, size_t index)
-{
-  Eigen::VectorXs mus = getLinkMUs();
-  mus(index) = mu;
-  setLinkMUs(mus);
-}
-
-void World::setLinkBetas(Eigen::VectorXs betas)
-{
-  assert(betas.size() == getLinkMassesDims() * 3);
-  size_t cursor = 0;
-  for (size_t i = 0; i < mSkeletons.size(); i++)
-  {
-    size_t dim = mSkeletons[i]->getLinkMassesDims() * 3;
-    mSkeletons[i]->setLinkBetas(betas.segment(cursor, dim));
-    cursor += dim;
-  }
-}
-
-void World::setLinkBetaIndex(Eigen::Vector3s beta, size_t index)
-{
-  Eigen::VectorXs betas = getLinkBetas();
-  betas.segment(index * 3, 3) = beta;
-  setLinkBetas(betas);
-}
-
-void World::setLinkCOMIndex(Eigen::Vector3s com, size_t index)
-{
-  size_t probe = 0;
-  size_t skeleton_id = 0;
-  for (size_t i = 0; i < mSkeletons.size(); i++)
-  {
-    probe += mSkeletons[i]->getNumBodyNodes();
-    if (index < probe)
-    {
-      skeleton_id = i;
-      probe -= mSkeletons[i]->getNumBodyNodes();
-      break;
-    }
-  }
-  mSkeletons[skeleton_id]->setLinkCOMIndex(com, index - probe);
-}
-
-void World::setLinkCOMs(Eigen::VectorXs coms)
-{
-  assert(coms.size() == getLinkMassesDims() * 3);
-  size_t cursor = 0;
-  for (size_t i = 0; i < mSkeletons.size(); i++)
-  {
-    size_t dim = mSkeletons[i]->getLinkMassesDims() * 3;
-    mSkeletons[i]->setLinkCOMs(coms.segment(cursor, dim));
-    cursor += dim;
-  }
-}
-
-void World::setLinkMOIIndex(Eigen::Vector6s moi, size_t index)
-{
-  size_t probe = 0;
-  size_t skeleton_id = 0;
-  for (size_t i = 0; i < mSkeletons.size(); i++)
-  {
-    probe += mSkeletons[i]->getNumBodyNodes();
-    if (index < probe)
-    {
-      skeleton_id = i;
-      probe -= mSkeletons[i]->getNumBodyNodes();
-      break;
-    }
-  }
-  mSkeletons[skeleton_id]->setLinkMOIIndex(moi, index - probe);
-}
-
-void World::setLinkMOIs(Eigen::VectorXs mois)
-{
-  size_t cursor = 0;
-  for (size_t i = 0; i < mSkeletons.size(); i++)
-  {
-    size_t dim = 6 * mSkeletons[i]->getLinkMassesDims();
-    mSkeletons[i]->setLinkMOIs(mois.segment(cursor, dim));
-    cursor += dim;
-  }
-}
-
-//==============================================================================
-/// This gives the C(pos, vel) vector for all the skeletons in the world,
-/// without accounting for the external forces
-Eigen::VectorXs World::getCoriolisAndGravityForces()
-{
-  Eigen::VectorXs result = Eigen::VectorXs::Zero(getNumDofs());
-  std::size_t cursor = 0;
-  for (std::size_t i = 0; i < getNumSkeletons(); i++)
-  {
-    std::shared_ptr<dynamics::Skeleton> skel = getSkeleton(i);
-    std::size_t dofs = skel->getNumDofs();
-    result.segment(cursor, dofs) = skel->getCoriolisAndGravityForces();
-    cursor += dofs;
-  }
-  return result;
-}
-
-//==============================================================================
-Eigen::VectorXs World::getCoriolisAndGravityAndExternalForces()
-{
-  Eigen::VectorXs result = Eigen::VectorXs::Zero(getNumDofs());
-  std::size_t cursor = 0;
-  for (std::size_t i = 0; i < getNumSkeletons(); i++)
-  {
-    std::shared_ptr<dynamics::Skeleton> skel = getSkeleton(i);
-    std::size_t dofs = skel->getNumDofs();
-    result.segment(cursor, dofs)
-        = skel->getCoriolisAndGravityForces() - skel->getExternalForces();
-    cursor += dofs;
-  }
-  return result;
-}
-
-//==============================================================================
-Eigen::MatrixXs World::getMassMatrix()
-{
-  Eigen::MatrixXs massMatrix = Eigen::MatrixXs::Zero(mDofs, mDofs);
-  std::size_t cursor = 0;
-  for (std::size_t i = 0; i < mSkeletons.size(); i++)
-  {
-    std::size_t dofs = mSkeletons[i]->getNumDofs();
-    massMatrix.block(cursor, cursor, dofs, dofs)
-        = mSkeletons[i]->getMassMatrix();
-    cursor += dofs;
-  }
-  return massMatrix;
-}
-
-//==============================================================================
-Eigen::MatrixXs World::getInvMassMatrix()
-{
-  Eigen::MatrixXs invMassMatrix = Eigen::MatrixXs::Zero(mDofs, mDofs);
-  std::size_t cursor = 0;
-  for (std::size_t i = 0; i < mSkeletons.size(); i++)
-  {
-    std::size_t dofs = mSkeletons[i]->getNumDofs();
-    invMassMatrix.block(cursor, cursor, dofs, dofs)
-        = mSkeletons[i]->getInvMassMatrix();
-    cursor += dofs;
-  }
-  return invMassMatrix;
-}
-
-//==============================================================================
-// This sets all the positions of the joints to within their limit range, if
-// they're currently outside it.
-void World::clampPositionsToLimits()
-{
-  for (std::size_t i = 0; i < mSkeletons.size(); i++)
-  {
-    mSkeletons[i]->clampPositionsToLimits();
-  }
-}
-
-//==============================================================================
-// The state is [pos, vel] concatenated, so this return 2*getNumDofs()
-int World::getStateSize()
-{
-  return 2 * getNumDofs();
-}
-
-//==============================================================================
-// This takes a single state vector and calls setPositions() and setVelocities()
-// on the head and tail, respectively
-void World::setState(Eigen::VectorXs state)
-{
-  int dofs = getNumDofs();
-  if (state.size() != 2 * dofs)
-  {
-    std::cerr << "World::setState() called with a vector of incorrect size ("
-              << state.size() << ") instead of getStateSize() ("
-              << getStateSize() << "). Ignoring call." << std::endl;
-    return;
-  }
-  setPositions(state.head(dofs));
-  setVelocities(state.tail(dofs));
-}
-
-//==============================================================================
-// This return the concatenation of [pos, vel]
-Eigen::VectorXs World::getState()
-{
-  int dofs = getNumDofs();
-  Eigen::VectorXs state = Eigen::VectorXs::Zero(dofs * 2);
-  state.head(dofs) = getPositions();
-  state.tail(dofs) = getVelocities();
-  return state;
-}
-
-//==============================================================================
-// The action dim is given by the size of the action mapping. This defaults to a
-// 1-1 map onto control forces, but can be configured to be just a subset of the
-// control forces, if there are several DOFs that are uncontrolled.
-int World::getActionSize()
-{
-  return mActionSpace.size();
-}
-
-//==============================================================================
-// This sets the control forces, using the action mapping to decide how to map
-// the passed in vector to control forces. Unmapped control forces are set to 0.
-void World::setAction(Eigen::VectorXs action)
-{
-  if (action.size() != mActionSpace.size())
-  {
-    std::cerr << "World::setAction() got an action vector of incorrect size. "
-                 "Expected "
-              << mActionSpace.size() << " but got " << action.size()
-              << ". Ignoring call." << std::endl;
-    return;
-  }
-  Eigen::VectorXs forces = Eigen::VectorXs::Zero(getNumDofs());
-  for (int i = 0; i < mActionSpace.size(); i++)
-  {
-    int mapping = mActionSpace[i];
-    if (mapping < 0 || mapping >= forces.size())
-    {
-      std::cerr << "World::setAction() discovered out-of-bounds action "
-                   "mapping. Index "
-                << i << " -> " << mapping << ", out of bounds of [0,"
-                << forces.size() << "). Ignoring call." << std::endl;
-      return;
-    }
-    forces(mapping) = action(i);
-  }
-  setControlForces(forces);
-}
-
-//==============================================================================
-// This reads the control forces and runs them through the action mapping to
-// construct a vector for the currently set action.
-Eigen::VectorXs World::getAction()
-{
-  Eigen::VectorXs action = Eigen::VectorXs::Zero(mActionSpace.size());
-  Eigen::VectorXs forces = getControlForces();
-  for (int i = 0; i < mActionSpace.size(); i++)
-  {
-    int mapping = mActionSpace[i];
-    if (mapping < 0 || mapping >= forces.size())
-    {
-      std::cerr << "World::getAction() discovered out-of-bounds action "
-                   "mapping. Index "
-                << i << " -> " << mapping << ", out of bounds of [0,"
-                << forces.size() << "). Returning 0s from call." << std::endl;
-      return action;
-    }
-    action(i) = forces(mapping);
-  }
-  return action;
-}
-
-//==============================================================================
-// This sets the mapping that will be used for the action. Each index of
-// `mapping` is an integer corresponding to an index in the control forces
-// vector
-void World::setActionSpace(std::vector<int> mapping)
-{
-  int dofs = getNumDofs();
-  for (int i = 0; i < mapping.size(); i++)
-  {
-    int m = mapping[i];
-    if (m < 0 || m >= dofs)
-    {
-      std::cerr << "World::setActionMapping() discovered out-of-bounds action "
-                   "mapping. Index "
-                << i << " -> " << m << ", out of bounds of [0," << dofs
-                << "). Ignoring call." << std::endl;
-      return;
-    }
-    for (int j = 0; j < mapping.size(); j++)
-    {
-      if (j == i)
-        continue;
-      if (mapping[i] == mapping[j])
-      {
-        std::cerr << "World::setActionMapping() discovered duplicate action "
-                     "mapping. Index "
-                  << i << " -> " << mapping[i] << ", but we also get index "
-                  << j << " -> " << mapping[j] << ". Ignoring call."
-                  << std::endl;
-        return;
-      }
-    }
-  }
-  mActionSpace = mapping;
-}
-
-//==============================================================================
-// This returns the action mapping set by `setActionMapping()`. Each index of
-// the returned mapping is an integer corresponding to an index in the control
-// forces vector.
-std::vector<int> World::getActionSpace()
-{
-  return mActionSpace;
-}
-
-//==============================================================================
-// This is a shorthand method to remove a DOF from the action vector. No-op if
-// the dof is already not in the action vector.
-void World::removeDofFromActionSpace(int index)
-{
-  mActionSpace.erase(
-      std::remove(mActionSpace.begin(), mActionSpace.end(), index),
-      mActionSpace.end());
-}
-
-//==============================================================================
-// This is a shorthand method to add a DOF from the action vector, at the end of
-// the mapping space. No-op if the dof is already in the action vector.
-void World::addDofToActionSpace(int index)
-{
-  int dofs = getNumDofs();
-  if (index < 0 || index >= dofs)
-  {
-    std::cerr << "World::addDofToActionSpace() attempting to add out-of-bounds "
-                 "action mapping. Attempting to add "
-              << index << ", out of bounds of [0," << dofs
-              << "). Ignoring call." << std::endl;
-    return;
-  }
-  if (std::find(mActionSpace.begin(), mActionSpace.end(), index)
-      == mActionSpace.end())
-  {
-    mActionSpace.push_back(index);
-  }
-}
-
-//==============================================================================
-/// This gets a backprop snapshot for the current state, (re)computing if
-/// necessary
-std::shared_ptr<neural::BackpropSnapshot> World::getCachedBackpropSnapshot()
-{
-  int dofs = getNumDofs();
-  if (mCachedSnapshotPtr == nullptr || mCachedSnapshotPos.size() != dofs
-      || mCachedSnapshotVel.size() != dofs
-      || mCachedSnapshotForce.size() != dofs
-      || mCachedSnapshotPos != getPositions()
-      || mCachedSnapshotVel != getVelocities()
-      || mCachedSnapshotForce != getControlForces())
-  {
-    mCachedSnapshotPos = getPositions();
-    mCachedSnapshotVel = getVelocities();
-    mCachedSnapshotForce = getControlForces();
-    mCachedSnapshotPtr = neural::forwardPass(shared_from_this(), true);
-  }
-  return mCachedSnapshotPtr;
-}
-
-//==============================================================================
-// This returns the Jacobian for state_t -> state_{t+1}.
-Eigen::MatrixXs World::getStateJacobian()
-{
-  std::shared_ptr<neural::BackpropSnapshot> snapshot
-      = getCachedBackpropSnapshot();
-  int dofs = getNumDofs();
-  Eigen::MatrixXs stateJac = Eigen::MatrixXs::Zero(2 * dofs, 2 * dofs);
-  WorldPtr sharedThis = shared_from_this();
-  stateJac.block(0, 0, dofs, dofs) = snapshot->getPosPosJacobian(sharedThis);
-  stateJac.block(dofs, 0, dofs, dofs) = snapshot->getPosVelJacobian(sharedThis);
-  stateJac.block(0, dofs, dofs, dofs) = snapshot->getVelPosJacobian(sharedThis);
-  stateJac.block(dofs, dofs, dofs, dofs)
-      = snapshot->getVelVelJacobian(sharedThis);
-  return stateJac;
-}
-
-//==============================================================================
-// This returns the Jacobian for action_t -> state_{t+1}.
-Eigen::MatrixXs World::getActionJacobian()
-{
-  std::shared_ptr<neural::BackpropSnapshot> snapshot
-      = getCachedBackpropSnapshot();
-  int dofs = getNumDofs();
-  WorldPtr sharedThis = shared_from_this();
-  const Eigen::MatrixXs& forceVelJac
-      = snapshot->getControlForceVelJacobian(sharedThis);
-
-  int actionDim = mActionSpace.size();
-  Eigen::MatrixXs actionJac = Eigen::MatrixXs::Zero(2 * dofs, actionDim);
-  for (int i = 0; i < actionDim; i++)
-  {
-    actionJac.block(dofs, i, dofs, 1) = forceVelJac.col(mActionSpace[i]);
-  }
-  return actionJac;
-}
-
-//==============================================================================
-Eigen::MatrixXs World::finiteDifferenceStateJacobian()
-{
-  WorldPtr sharedThis = shared_from_this();
-  neural::RestorableSnapshot snapshot(sharedThis);
-
-  int stateDim = getStateSize();
-  Eigen::VectorXs originalState = getState();
-  Eigen::MatrixXs stateJac = Eigen::MatrixXs::Zero(stateDim, stateDim);
-
-  s_t EPS = 1e-6;
-
-  for (int i = 0; i < stateDim; i++)
-  {
-    Eigen::VectorXs perturbedState = originalState;
-    perturbedState(i) += EPS;
-    setState(perturbedState);
-    step(false);
-    Eigen::VectorXs statePos = getState();
-    snapshot.restore();
-
-    perturbedState = originalState;
-    perturbedState(i) -= EPS;
-    setState(perturbedState);
-    step(false);
-    Eigen::VectorXs stateNeg = getState();
-    snapshot.restore();
-
-    stateJac.col(i) = (statePos - stateNeg) / (2 * EPS);
-  }
-
-  snapshot.restore();
-
-  return stateJac;
-}
-
-//==============================================================================
-Eigen::MatrixXs World::finiteDifferenceActionJacobian()
-{
-  WorldPtr sharedThis = shared_from_this();
-  neural::RestorableSnapshot snapshot(sharedThis);
-
-  int dofs = getNumDofs();
-  int actionDim = mActionSpace.size();
-  Eigen::VectorXs originalAction = getAction();
-  Eigen::MatrixXs actionJac = Eigen::MatrixXs::Zero(2 * dofs, actionDim);
-
-  s_t EPS = 1e-6;
-
-  for (int i = 0; i < actionDim; i++)
-  {
-    Eigen::VectorXs perturbedAction = originalAction;
-    perturbedAction(i) += EPS;
-    setAction(perturbedAction);
-    step(false);
-    Eigen::VectorXs statePos = getState();
-    snapshot.restore();
-
-    perturbedAction = originalAction;
-    perturbedAction(i) -= EPS;
-    setAction(perturbedAction);
-    step(false);
-    Eigen::VectorXs stateNeg = getState();
-    snapshot.restore();
-
-    actionJac.col(i) = (statePos - stateNeg) / (2 * EPS);
-  }
-
-  snapshot.restore();
-
-  return actionJac;
-}
-
-//==============================================================================
-bool World::checkCollision(bool checkAllCollisions)
-{
-  collision::CollisionOption option;
-
-  if (checkAllCollisions)
-    option.maxNumContacts = 1e+3;
-  else
-    option.maxNumContacts = 1u;
-
-  return checkCollision(option);
-}
-
-//==============================================================================
-bool World::checkCollision(
-    const collision::CollisionOption& option,
-    collision::CollisionResult* result)
-{
-  return mConstraintSolver->getCollisionGroup()->collide(option, result);
-}
-
-//==============================================================================
-const collision::CollisionResult& World::getLastCollisionResult() const
-{
-  return mConstraintSolver->getLastCollisionResult();
-}
-
-//==============================================================================
-void World::setConstraintSolver(constraint::UniqueConstraintSolverPtr solver)
-{
-  if (!solver)
-  {
-    dtwarn << "[World::setConstraintSolver] nullptr for constraint solver is "
-           << "not allowed. Doing nothing.";
-    return;
-  }
-
-  if (mConstraintSolver)
-    solver->setFromOtherConstraintSolver(*mConstraintSolver);
-
-  mConstraintSolver = std::move(solver);
-  mConstraintSolver->setTimeStep(mTimeStep);
-}
-
-//==============================================================================
-constraint::ConstraintSolver* World::getConstraintSolver()
-{
-  return mConstraintSolver.get();
-}
-
-//==============================================================================
-const constraint::ConstraintSolver* World::getConstraintSolver() const
-{
-  return mConstraintSolver.get();
-}
-
-//==============================================================================
-void World::bake()
-{
-  const auto collisionResult = getConstraintSolver()->getLastCollisionResult();
-  const auto nContacts = static_cast<int>(collisionResult.getNumContacts());
-  const auto nSkeletons = getNumSkeletons();
-
-  Eigen::VectorXs state(getIndex(nSkeletons) + 6 * nContacts);
-  for (auto i = 0u; i < getNumSkeletons(); ++i)
-  {
-    state.segment(getIndex(i), getSkeleton(i)->getNumDofs())
-        = getSkeleton(i)->getPositions();
-  }
-
-  for (auto i = 0; i < nContacts; ++i)
-  {
-    auto begin = getIndex(nSkeletons) + i * 6;
-    state.segment(begin, 3) = collisionResult.getContact(i).point;
-    state.segment(begin + 3, 3) = collisionResult.getContact(i).force;
-  }
-
-  mRecording->addState(state);
-}
-
-//==============================================================================
-Recording* World::getRecording()
-{
-  return mRecording;
-}
-
-//==============================================================================
-const Eigen::VectorXs& World::getLastPreConstraintVelocity() const
-{
-  return mLastPreConstraintVelocity;
-}
-
-/// This gets the Jacobian relating how changing our current position will
-/// change our next position after a step. Intuitively, you'd expect this to
-/// just be an identity matrix, and often it is, but if we have any FreeJoints
-/// or BallJoints things get more complicated, because they actually use a
-/// complicated function to integrate to the next position.
-Eigen::MatrixXs World::getPosPosJacobian() const
-{
-  Eigen::MatrixXs jac = Eigen::MatrixXs::Zero(mDofs, mDofs);
-  int cursor = 0;
-  for (auto& skel : mSkeletons)
-  {
-    int dofs = skel->getNumDofs();
-    jac.block(cursor, cursor, dofs, dofs) = skel->getPosPosJac(
-        skel->getPositions(), skel->getVelocities(), mTimeStep);
-    cursor += dofs;
-  }
-  return jac;
-}
-
-/// This gets the Jacobian relating how changing our current velocity will
-/// change our next position after a step. Intuitively, you'd expect this to
-/// just be an identity matrix * dt, and often it is, but if we have any
-/// FreeJoints or BallJoints things get more complicated, because they
-/// actually use a complicated function to integrate to the next position.
-Eigen::MatrixXs World::getVelPosJacobian() const
-{
-  Eigen::MatrixXs jac = Eigen::MatrixXs::Zero(mDofs, mDofs);
-  int cursor = 0;
-  for (auto& skel : mSkeletons)
-  {
-    int dofs = skel->getNumDofs();
-    jac.block(cursor, cursor, dofs, dofs) = skel->getVelPosJac(
-        skel->getPositions(), skel->getVelocities(), mTimeStep);
-    cursor += dofs;
-  }
-  return jac;
-}
-
-//==============================================================================
-void World::handleSkeletonNameChange(
-    const dynamics::ConstMetaSkeletonPtr& _skeleton)
-{
-  if (nullptr == _skeleton)
-  {
-    dterr << "[World::handleSkeletonNameChange] Received a name change "
-          << "callback for a nullptr Skeleton. This is most likely a bug. "
-          << "Please report this!\n";
-    assert(false);
-    return;
-  }
-
-  // Get the new name of the Skeleton
-  const std::string& newName = _skeleton->getName();
-
-  // Find the shared version of the Skeleton
-  std::map<dynamics::ConstMetaSkeletonPtr, dynamics::SkeletonPtr>::iterator it
-      = mMapForSkeletons.find(_skeleton);
-  if (it == mMapForSkeletons.end())
-  {
-    dterr << "[World::handleSkeletonNameChange] Could not find Skeleton named ["
-          << _skeleton->getName() << "] in the shared_ptr map of World ["
-          << getName() << "]. This is most likely a bug. Please report this!\n";
-    assert(false);
-    return;
-  }
-  dynamics::SkeletonPtr sharedSkel = it->second;
-
-  // Inform the NameManager of the change
-  std::string issuedName
-      = mNameMgrForSkeletons.changeObjectName(sharedSkel, newName);
-
-  // If the name issued by the NameManger does not match, reset the name of the
-  // Skeleton to match the newly issued name.
-  if ((!issuedName.empty()) && (newName != issuedName))
-  {
-    sharedSkel->setName(issuedName);
-  }
-  else if (issuedName.empty())
-  {
-    dterr << "[World::handleSkeletonNameChange] Skeleton named ["
-          << sharedSkel->getName() << "] (" << sharedSkel << ") does not exist "
-          << "in the NameManager of World [" << getName() << "]. This is most "
-          << "likely a bug. Please report this!\n";
-    assert(false);
-    return;
-  }
-}
-
-//==============================================================================
-void World::handleSimpleFrameNameChange(const dynamics::Entity* _entity)
-{
-  // Check that this is actually a SimpleFrame
-  const dynamics::SimpleFrame* frame
-      = dynamic_cast<const dynamics::SimpleFrame*>(_entity);
-
-  if (nullptr == frame)
-  {
-    dterr << "[World::handleFrameNameChange] Received a callback for a nullptr "
-          << "enity. This is most likely a bug. Please report this!\n";
-    assert(false);
-    return;
-  }
-
-  // Get the new name of the Frame
-  const std::string& newName = frame->getName();
-
-  // Find the shared version of the Frame
-  std::map<const dynamics::SimpleFrame*, dynamics::SimpleFramePtr>::iterator it
-      = mSimpleFrameToShared.find(frame);
-  if (it == mSimpleFrameToShared.end())
-  {
-    dterr << "[World::handleFrameNameChange] Could not find SimpleFrame named ["
-          << frame->getName() << "] in the shared_ptr map of World ["
-          << getName() << "]. This is most likely a bug. Please report this!\n";
-    assert(false);
-    return;
-  }
-  dynamics::SimpleFramePtr sharedFrame = it->second;
-
-  std::string issuedName
-      = mNameMgrForSimpleFrames.changeObjectName(sharedFrame, newName);
-
-  if ((!issuedName.empty()) && (newName != issuedName))
-  {
-    sharedFrame->setName(issuedName);
-  }
-  else if (issuedName.empty())
-  {
-    dterr << "[World::handleFrameNameChange] SimpleFrame named ["
-          << frame->getName() << "] (" << frame << ") does not exist in the "
-          << "NameManager of World [" << getName() << "]. This is most likely "
-          << "a bug. Please report this!\n";
-    assert(false);
-    return;
-  }
-}
-
-} // namespace simulation
-} // namespace dart
+/*
+ * Copyright (c) 2011-2019, The DART development contributors
+ * All rights reserved.
+ *
+ * The list of contributors can be found at:
+ *   https://github.com/dartsim/dart/blob/master/LICENSE
+ *
+ * This file is provided under the following "BSD-style" License:
+ *   Redistribution and use in source and binary forms, with or
+ *   without modification, are permitted provided that the following
+ *   conditions are met:
+ *   * Redistributions of source code must retain the above copyright
+ *     notice, this list of conditions and the following disclaimer.
+ *   * Redistributions in binary form must reproduce the above
+ *     copyright notice, this list of conditions and the following
+ *     disclaimer in the documentation and/or other materials provided
+ *     with the distribution.
+ *   * This code incorporates portions of Open Dynamics Engine
+ *     (Copyright (c) 2001-2004, Russell L. Smith. All rights
+ *     reserved.) and portions of FCL (Copyright (c) 2011, Willow
+ *     Garage, Inc. All rights reserved.), which were released under
+ *     the same BSD license as below
+ *
+ *   THIS SOFTWARE IS PROVIDED BY THE COPYRIGHT HOLDERS AND
+ *   CONTRIBUTORS "AS IS" AND ANY EXPRESS OR IMPLIED WARRANTIES,
+ *   INCLUDING, BUT NOT LIMITED TO, THE IMPLIED WARRANTIES OF
+ *   MERCHANTABILITY AND FITNESS FOR A PARTICULAR PURPOSE ARE
+ *   DISCLAIMED. IN NO EVENT SHALL THE COPYRIGHT HOLDER OR
+ *   CONTRIBUTORS BE LIABLE FOR ANY DIRECT, INDIRECT, INCIDENTAL,
+ *   SPECIAL, EXEMPLARY, OR CONSEQUENTIAL DAMAGES (INCLUDING, BUT NOT
+ *   LIMITED TO, PROCUREMENT OF SUBSTITUTE GOODS OR SERVICES; LOSS OF
+ *   USE, DATA, OR PROFITS; OR BUSINESS INTERRUPTION) HOWEVER CAUSED
+ *   AND ON ANY THEORY OF LIABILITY, WHETHER IN CONTRACT, STRICT
+ *   LIABILITY, OR TORT (INCLUDING NEGLIGENCE OR OTHERWISE) ARISING IN
+ *   ANY WAY OUT OF THE USE OF THIS SOFTWARE, EVEN IF ADVISED OF THE
+ *   POSSIBILITY OF SUCH DAMAGE.
+ */
+
+#include "dart/simulation/World.hpp"
+
+#include <algorithm>
+#include <iostream>
+#include <sstream>
+#include <string>
+#include <vector>
+
+#include "dart/collision/CollisionGroup.hpp"
+#include "dart/common/Console.hpp"
+#include "dart/constraint/BoxedLcpConstraintSolver.hpp"
+#include "dart/constraint/ConstrainedGroup.hpp"
+#include "dart/dynamics/BoxShape.hpp"
+#include "dart/dynamics/DegreeOfFreedom.hpp"
+#include "dart/dynamics/Skeleton.hpp"
+#include "dart/neural/BackpropSnapshot.hpp"
+#include "dart/neural/ConstrainedGroupGradientMatrices.hpp"
+#include "dart/neural/NeuralUtils.hpp"
+#include "dart/neural/RestorableSnapshot.hpp"
+#include "dart/neural/WithRespectToMass.hpp"
+#include "dart/server/RawJsonUtils.hpp"
+
+namespace dart {
+namespace simulation {
+
+//==============================================================================
+std::shared_ptr<World> World::create(const std::string& name)
+{
+  return std::make_shared<World>(name);
+}
+
+//==============================================================================
+World::World(const std::string& _name)
+  : mName(_name),
+    mNameMgrForSkeletons("World::Skeleton | " + _name, "skeleton"),
+    mNameMgrForSimpleFrames("World::SimpleFrame | " + _name, "frame"),
+    mGravity(0.0, 0.0, -9.81),
+    mTimeStep(0.001),
+    mTime(0.0),
+    mFrame(0),
+    mDofs(0),
+    mRecording(new Recording(mSkeletons)),
+    onNameChanged(mNameChangedSignal),
+    mParallelVelocityAndPositionUpdates(
+        true), // TODO(keenon): We should fix our backprop to somehow achieve
+               // the best of both worlds here
+    mFallbackConstraintForceMixingConstant(1e-4),
+    mContactClippingDepth(0.03),
+    mPenetrationCorrectionEnabled(false),
+    mWrtMass(std::make_shared<neural::WithRespectToMass>()),
+    mUseFDOverride(false),
+    mSlowDebugResultsAgainstFD(false),
+    mRegisteredConstraintEngine([this](bool _resetCommand) {
+      return runLcpConstraintEngine(_resetCommand);
+    })
+{
+  mIndices.push_back(0);
+
+  auto solver = std::make_unique<constraint::BoxedLcpConstraintSolver>();
+  setConstraintSolver(std::move(solver));
+}
+
+//==============================================================================
+World::~World()
+{
+  delete mRecording;
+
+  for (common::Connection& connection : mNameConnectionsForSkeletons)
+    connection.disconnect();
+
+  for (common::Connection& connection : mNameConnectionsForSimpleFrames)
+    connection.disconnect();
+}
+
+//==============================================================================
+WorldPtr World::clone() const
+{
+  WorldPtr worldClone = World::create(mName);
+
+  worldClone->setGravity(mGravity);
+  worldClone->setTimeStep(mTimeStep);
+  worldClone->setFallbackConstraintForceMixingConstant(
+      mFallbackConstraintForceMixingConstant);
+  worldClone->setContactClippingDepth(mContactClippingDepth);
+  worldClone->setPenetrationCorrectionEnabled(mPenetrationCorrectionEnabled);
+  worldClone->setParallelVelocityAndPositionUpdates(
+      mParallelVelocityAndPositionUpdates);
+
+  // Copy the WithRespectToMass pointer, so we have the same object
+  worldClone->mWrtMass = mWrtMass;
+
+  auto cd = getConstraintSolver()->getCollisionDetector();
+  worldClone->getConstraintSolver()->setCollisionDetector(
+      cd->cloneWithoutCollisionObjects());
+
+  // Clone and add each Skeleton
+  for (std::size_t i = 0; i < mSkeletons.size(); ++i)
+  {
+
+    dart::dynamics::SkeletonPtr cloned_skel = mSkeletons[i]->cloneSkeleton();
+    cloned_skel->setLinkMasses(mSkeletons[i]->getLinkMasses());
+    cloned_skel->setLinkCOMs(mSkeletons[i]->getLinkCOMs());
+    cloned_skel->setLinkMOIs(mSkeletons[i]->getLinkMOIs());
+    cloned_skel->setLinkBetas(mSkeletons[i]->getLinkBetas());
+    worldClone->addSkeleton(cloned_skel);
+  }
+
+  // Clone and add each SimpleFrame
+  for (std::size_t i = 0; i < mSimpleFrames.size(); ++i)
+  {
+    worldClone->addSimpleFrame(
+        mSimpleFrames[i]->clone(mSimpleFrames[i]->getParentFrame()));
+  }
+
+  // For each newly cloned SimpleFrame, try to make its parent Frame be one of
+  // the new clones if there is a match. This is meant to minimize any possible
+  // interdependencies between the kinematics of different worlds.
+  for (std::size_t i = 0; i < worldClone->getNumSimpleFrames(); ++i)
+  {
+    dynamics::Frame* current_parent
+        = worldClone->getSimpleFrame(i)->getParentFrame();
+
+    dynamics::SimpleFramePtr parent_candidate
+        = worldClone->getSimpleFrame(current_parent->getName());
+
+    if (parent_candidate)
+      worldClone->getSimpleFrame(i)->setParentFrame(parent_candidate.get());
+  }
+
+  // Ensure that the action mapping for the RL-style API is preserved
+  worldClone->setActionSpace(mActionSpace);
+
+  return worldClone;
+}
+
+//==============================================================================
+void World::setTimeStep(s_t _timeStep)
+{
+  if (_timeStep <= 0.0)
+  {
+    dtwarn << "[World] Attempting to set negative timestep. Ignoring this "
+           << "request because it can lead to undefined behavior.\n";
+    return;
+  }
+
+  mTimeStep = _timeStep;
+  assert(mConstraintSolver);
+  mConstraintSolver->setTimeStep(_timeStep);
+  for (auto& skel : mSkeletons)
+    skel->setTimeStep(_timeStep);
+}
+
+//==============================================================================
+s_t World::getTimeStep() const
+{
+  return mTimeStep;
+}
+
+//==============================================================================
+void World::reset()
+{
+  mTime = 0.0;
+  mFrame = 0;
+  mRecording->clear();
+  mConstraintSolver->clearLastCollisionResult();
+}
+
+//==============================================================================
+void World::integrateVelocities()
+{
+  // Integrate velocity for unconstrained skeletons
+  for (auto& skel : mSkeletons)
+  {
+    if (!skel->isMobile())
+      continue;
+
+    skel->computeForwardDynamics();
+    skel->integrateVelocities(mTimeStep);
+  }
+}
+
+//==============================================================================
+void World::step(bool _resetCommand)
+{
+  Eigen::VectorXs initialVelocity = getVelocities();
+
+  // Integrate velocity for unconstrained skeletons
+  for (auto& skel : mSkeletons)
+  {
+    if (!skel->isMobile())
+      continue;
+
+    skel->computeForwardDynamics();
+    skel->integrateVelocities(mTimeStep);
+  }
+
+  // Record the unconstrained velocities, cause we need them for backprop
+  if (mConstraintSolver->getGradientEnabled())
+  {
+    mLastPreConstraintVelocity = getVelocities();
+  }
+
+  // Detect activated constraints and compute constraint impulses
+  mConstraintSolver->setPenetrationCorrectionEnabled(
+      mPenetrationCorrectionEnabled);
+  mConstraintSolver->setContactClippingDepth(mContactClippingDepth);
+  mConstraintSolver->setFallbackConstraintForceMixingConstant(
+      mFallbackConstraintForceMixingConstant);
+  runRegisteredConstraintEngine(_resetCommand);
+  integratePositions(initialVelocity);
+
+  mTime += mTimeStep;
+  mFrame++;
+}
+
+//==============================================================================
+void World::runRegisteredConstraintEngine(bool _resetCommand)
+{
+  mRegisteredConstraintEngine(_resetCommand);
+}
+
+//==============================================================================
+void World::runLcpConstraintEngine(bool _resetCommand)
+{
+  mConstraintSolver->runEnforceContactAndJointAndCustomConstraintsFn();
+  integrateVelocitiesFromImpulses(_resetCommand);
+}
+
+//==============================================================================
+void World::runFrictionlessLcpConstraintEngine(bool _resetCommand)
+{
+  // Replace with frictionless version of enforce constraints function.
+  mConstraintSolver->replaceEnforceContactAndJointAndCustomConstraintsFn(
+      [this]() {
+        return mConstraintSolver
+            ->enforceContactAndJointAndCustomConstraintsWithFrictionlessLcp();
+      });
+  mConstraintSolver->runEnforceContactAndJointAndCustomConstraintsFn();
+  integrateVelocitiesFromImpulses(_resetCommand);
+}
+
+//==============================================================================
+void World::replaceConstraintEngineFn(const constraintEngineFnType& engineFn)
+{
+  dtwarn << "[World::replaceConstraintEngineFn] WARNING: "
+            "GRADIENTS WILL "
+         << "BE INCORRECT!!!! Nimble is still under heavy development, and we "
+         << "don't yet support differentiating through `timestep()` if you've "
+         << "called `replaceConstraintEngineFn()` to "
+            "customize the constraint engine function.\n";
+  mRegisteredConstraintEngine = engineFn;
+}
+
+//==============================================================================
+void World::integrateVelocitiesFromImpulses(bool _resetCommand)
+{
+  // Compute velocity changes given constraint impulses
+  for (auto& skel : mSkeletons)
+  {
+    if (!skel->isMobile())
+      continue;
+
+    if (skel->isImpulseApplied())
+    {
+      skel->computeImpulseForwardDynamics();
+      skel->setImpulseApplied(false);
+    }
+
+    if (_resetCommand)
+    {
+      skel->clearInternalForces();
+      skel->clearExternalForces();
+      skel->resetCommands();
+    }
+  }
+}
+
+//==============================================================================
+void World::integratePositions(Eigen::VectorXs initialVelocity)
+{
+  int cursor = 0;
+  for (auto& skel : mSkeletons)
+  {
+    if (mParallelVelocityAndPositionUpdates)
+    {
+      // <Nimble>: This is an easier way to compute gradients for. We update
+      // p_t+1 using v_t, instead of v_t+1
+      int dofs = skel->getNumDofs();
+      skel->setPositions(skel->integratePositionsExplicit(
+          skel->getPositions(),
+          initialVelocity.segment(cursor, dofs),
+          mTimeStep));
+      cursor += dofs;
+      // </Nimble>: Integrate positions before velocity changes, instead of
+      // after
+    }
+    else
+    {
+      // <Nimble>: This is the original way integration happened, right after
+      // velocity updates
+      skel->integratePositions(mTimeStep);
+      // </Nimble>
+    }
+  }
+}
+
+//==============================================================================
+void World::setTime(s_t _time)
+{
+  mTime = _time;
+}
+
+//==============================================================================
+s_t World::getTime() const
+{
+  return mTime;
+}
+
+//==============================================================================
+void World::setParallelVelocityAndPositionUpdates(bool enable)
+{
+  mParallelVelocityAndPositionUpdates = enable;
+}
+
+//==============================================================================
+bool World::getParallelVelocityAndPositionUpdates()
+{
+  return mParallelVelocityAndPositionUpdates;
+}
+
+//==============================================================================
+void World::setPenetrationCorrectionEnabled(bool enable)
+{
+  mPenetrationCorrectionEnabled = enable;
+}
+
+//==============================================================================
+bool World::getPenetrationCorrectionEnabled()
+{
+  return mPenetrationCorrectionEnabled;
+}
+
+//==============================================================================
+void World::setFallbackConstraintForceMixingConstant(s_t constant)
+{
+  mFallbackConstraintForceMixingConstant = constant;
+}
+
+//==============================================================================
+s_t World::getFallbackConstraintForceMixingConstant()
+{
+  return mFallbackConstraintForceMixingConstant;
+}
+
+//==============================================================================
+void World::setContactClippingDepth(s_t depth)
+{
+  mContactClippingDepth = depth;
+}
+
+//==============================================================================
+s_t World::getContactClippingDepth()
+{
+  return mContactClippingDepth;
+}
+
+//==============================================================================
+std::shared_ptr<neural::WithRespectToMass> World::getWrtMass()
+{
+  return mWrtMass;
+}
+
+//==============================================================================
+/// This returns the world state as a JSON blob that we can render
+std::string World::toJson()
+{
+  std::stringstream json;
+
+  json << "[";
+  std::vector<dynamics::BodyNode*> bodies = getAllBodyNodes();
+  for (int i = 0; i < bodies.size(); i++)
+  {
+    auto bodyNode = bodies[i];
+    auto skel = bodyNode->getSkeleton();
+    /*
+    {
+      name: "skel.node1",
+      shapes: [
+        {
+          type: "box",
+          size: [1, 2, 3],
+          color: [1, 2, 3],
+          pos: [0, 0, 0],
+          angle: [0, 0, 0]
+        }
+      ],
+      pos: [0, 0, 0],
+      angle: [0, 0, 0]
+    }
+    */
+    json << "{";
+    std::string name = skel->getName() + "." + bodyNode->getName();
+    json << "\"name\": \"" << name << "\",";
+    json << "\"shapes\": [";
+    const std::vector<dynamics::ShapeNode*> visualShapeNodes
+        = bodyNode->getShapeNodesWith<dynamics::VisualAspect>();
+    for (int j = 0; j < visualShapeNodes.size(); j++)
+    {
+      json << "{";
+      auto shape = visualShapeNodes[j];
+      dynamics::ShapePtr shapePtr = shape->getShape();
+
+      if (shapePtr->is<dynamics::BoxShape>())
+      {
+        const auto box = static_cast<const dynamics::BoxShape*>(shapePtr.get());
+        json << "\"type\": \"box\",";
+        const Eigen::Vector3s& size = box->getSize();
+        json << "\"size\": ";
+        vec3ToJson(json, size);
+        json << ",";
+      }
+
+      dynamics::VisualAspect* visual = shape->getVisualAspect(false);
+      json << "\"color\": ";
+      vec3ToJson(json, visual->getColor());
+      json << ",";
+
+      Eigen::Vector3s relativePos = shape->getRelativeTranslation();
+      json << "\"pos\": ";
+      vec3ToJson(json, relativePos);
+      json << ",";
+
+      Eigen::Vector3s relativeAngle
+          = math::matrixToEulerXYZ(shape->getRelativeRotation());
+      json << "\"angle\": ";
+      vec3ToJson(json, relativeAngle);
+
+      json << "}";
+      if (j < visualShapeNodes.size() - 1)
+      {
+        json << ",";
+      }
+    }
+    json << "],";
+    const Eigen::Isometry3s& bodyTransform = bodyNode->getWorldTransform();
+    json << "\"pos\":";
+    vec3ToJson(json, bodyTransform.translation());
+    json << ",";
+    json << "\"angle\":";
+    vec3ToJson(json, math::matrixToEulerXYZ(bodyTransform.linear()));
+    json << "}";
+    if (i < bodies.size() - 1)
+    {
+      json << ",";
+    }
+  }
+
+  json << "]";
+
+  return json.str();
+}
+
+//==============================================================================
+/// This returns just the positions as a JSON blob that can be rendered if we
+/// already have the original world loaded. Good for real-time viewing.
+std::string World::positionsToJson()
+{
+  std::stringstream json;
+
+  json << "{";
+
+  std::vector<dynamics::BodyNode*> bodies = getAllBodyNodes();
+  for (int i = 0; i < bodies.size(); i++)
+  {
+    auto bodyNode = bodies[i];
+    auto skel = bodyNode->getSkeleton();
+    /*
+    {
+      "skel.node1": {
+        pos: [0, 0, 0],
+        angle: [0, 0, 0]
+      }
+    }
+    */
+    std::string name = skel->getName() + "." + bodyNode->getName();
+    json << "\"" << name << "\": {";
+    const Eigen::Isometry3s& bodyTransform = bodyNode->getWorldTransform();
+    json << "\"pos\":";
+    vec3ToJson(json, bodyTransform.translation());
+    json << ",";
+    json << "\"angle\":";
+    vec3ToJson(json, math::matrixToEulerXYZ(bodyTransform.linear()));
+    json << "}";
+    if (i < bodies.size() - 1)
+    {
+      json << ",";
+    }
+  }
+
+  json << "}";
+
+  return json.str();
+}
+
+//==============================================================================
+/// This returns the colors as a JSON blob that can be rendered if we
+/// already have the original world loaded. Good for real-time viewing.
+std::string World::colorsToJson()
+{
+  std::stringstream json;
+
+  json << "{";
+
+  std::vector<dynamics::BodyNode*> bodies = getAllBodyNodes();
+  for (int i = 0; i < bodies.size(); i++)
+  {
+    auto bodyNode = bodies[i];
+    auto skel = bodyNode->getSkeleton();
+    /*
+    // A BodyNode with two child shapes gets rendered like this:
+    {
+      "skel.node1": [
+        [0, 0, 0],
+        [1, 1, 1]
+      ]
+    }
+    */
+    std::string name = skel->getName() + "." + bodyNode->getName();
+    json << "\"" << name << "\": [";
+
+    const std::vector<dynamics::ShapeNode*> visualShapeNodes
+        = bodyNode->getShapeNodesWith<dynamics::VisualAspect>();
+    for (int j = 0; j < visualShapeNodes.size(); j++)
+    {
+      auto shape = visualShapeNodes[j];
+      dynamics::VisualAspect* visual = shape->getVisualAspect(false);
+      if (j > 0)
+        json << ",";
+      vec3ToJson(json, visual->getColor());
+    }
+
+    json << "]";
+
+    if (i < bodies.size() - 1)
+    {
+      json << ",";
+    }
+  }
+
+  json << "}";
+
+  return json.str();
+}
+
+//==============================================================================
+/// This gets the cached LCP solution, which is useful to be able to get/set
+/// because it can effect the forward solutions of physics problems because of
+/// our optimistic LCP-stabilization-to-acceptance approach.
+Eigen::VectorXs World::getCachedLCPSolution()
+{
+  return mConstraintSolver->getCachedLCPSolution();
+}
+
+//==============================================================================
+/// This gets the cached LCP solution, which is useful to be able to get/set
+/// because it can effect the forward solutions of physics problems because of
+/// our optimistic LCP-stabilization-to-acceptance approach.
+void World::setCachedLCPSolution(Eigen::VectorXs X)
+{
+  mConstraintSolver->setCachedLCPSolution(X);
+}
+
+//==============================================================================
+/// If this is true, we use finite-differencing to compute all of the
+/// requested Jacobians. This override can be useful to verify if there's a
+/// bug in the analytical Jacobians that's causing learning to not converge.
+void World::setUseFDOverride(bool fdOverride)
+{
+  mUseFDOverride = fdOverride;
+}
+
+//==============================================================================
+bool World::getUseFDOverride()
+{
+  return mUseFDOverride;
+}
+
+//==============================================================================
+/// If this is true, we check all Jacobians against their finite-differencing
+/// counterparts at runtime. If they aren't sufficiently close, we immediately
+/// crash the program and print what went wrong and some simple replication
+/// instructions.
+void World::setSlowDebugResultsAgainstFD(bool slowDebug)
+{
+  mSlowDebugResultsAgainstFD = slowDebug;
+}
+
+//==============================================================================
+bool World::getSlowDebugResultsAgainstFD()
+{
+  return mSlowDebugResultsAgainstFD;
+}
+
+void World::DisableWrtMass()
+{
+  mWrtMass = nullptr;
+}
+
+//==============================================================================
+int World::getSimFrames() const
+{
+  return mFrame;
+}
+
+//==============================================================================
+const std::string& World::setName(const std::string& _newName)
+{
+  if (_newName == mName)
+    return mName;
+
+  const std::string oldName = mName;
+  mName = _newName;
+
+  mNameChangedSignal.raise(oldName, mName);
+
+  mNameMgrForSkeletons.setManagerName("World::Skeleton | " + mName);
+  mNameMgrForSimpleFrames.setManagerName("World::SimpleFrame | " + mName);
+
+  return mName;
+}
+
+//==============================================================================
+const std::string& World::getName() const
+{
+  return mName;
+}
+
+//==============================================================================
+void World::setGravity(const Eigen::Vector3s& _gravity)
+{
+  mGravity = _gravity;
+  for (std::vector<dynamics::SkeletonPtr>::iterator it = mSkeletons.begin();
+       it != mSkeletons.end();
+       ++it)
+  {
+    (*it)->setGravity(_gravity);
+  }
+}
+
+//==============================================================================
+const Eigen::Vector3s& World::getGravity() const
+{
+  return mGravity;
+}
+
+//==============================================================================
+dynamics::SkeletonPtr World::getSkeleton(std::size_t _index) const
+{
+  if (_index < mSkeletons.size())
+    return mSkeletons[_index];
+
+  return nullptr;
+}
+
+//==============================================================================
+/// Get the indexed skeleton
+const dynamics::SkeletonPtr& World::getSkeletonRef(std::size_t _index) const
+{
+  return mSkeletons[_index];
+}
+
+//==============================================================================
+dynamics::SkeletonPtr World::getSkeleton(const std::string& _name) const
+{
+  return mNameMgrForSkeletons.getObject(_name);
+}
+
+//==============================================================================
+std::size_t World::getSkeletonDofOffset(
+    const dynamics::SkeletonPtr& _skeleton) const
+{
+  std::size_t dofCursor = 0;
+  for (dynamics::SkeletonPtr skel : mSkeletons)
+  {
+    if (skel == _skeleton)
+      return dofCursor;
+    dofCursor += skel->getNumDofs();
+  }
+  assert(false && "You asked for an world DOF offset for a skeleton that isn't in the world");
+  return 0;
+}
+
+//==============================================================================
+std::vector<dynamics::BodyNode*> World::getAllBodyNodes()
+{
+  std::vector<dynamics::BodyNode*> nodes;
+  for (dynamics::SkeletonPtr skel : mSkeletons)
+  {
+    for (dynamics::BodyNode* body : skel->getBodyNodes())
+    {
+      nodes.push_back(body);
+    }
+  }
+  return nodes;
+}
+
+dynamics::BodyNode* World::getBodyNodeByIndex(size_t index)
+{
+  std::vector<dynamics::BodyNode*> nodes = getAllBodyNodes();
+  assert(index < nodes.size());
+  return nodes[index];
+}
+
+//==============================================================================
+std::size_t World::getNumSkeletons() const
+{
+  return mSkeletons.size();
+}
+
+//==============================================================================
+std::string World::addSkeleton(const dynamics::SkeletonPtr& _skeleton)
+{
+  if (nullptr == _skeleton)
+  {
+    dtwarn << "[World::addSkeleton] Attempting to add a nullptr Skeleton to "
+           << "the world!\n";
+    return "";
+  }
+
+  // If mSkeletons already has _skeleton, then we do nothing.
+  if (find(mSkeletons.begin(), mSkeletons.end(), _skeleton) != mSkeletons.end())
+  {
+    dtwarn << "[World::addSkeleton] Skeleton named [" << _skeleton->getName()
+           << "] is already in the world." << std::endl;
+    return _skeleton->getName();
+  }
+
+  mSkeletons.push_back(_skeleton);
+  mMapForSkeletons[_skeleton] = _skeleton;
+
+  mNameConnectionsForSkeletons.push_back(_skeleton->onNameChanged.connect(
+      [=](dynamics::ConstMetaSkeletonPtr skel,
+          const std::string&,
+          const std::string&) { this->handleSkeletonNameChange(skel); }));
+
+  _skeleton->setName(
+      mNameMgrForSkeletons.issueNewNameAndAdd(_skeleton->getName(), _skeleton));
+
+  _skeleton->setTimeStep(mTimeStep);
+  _skeleton->setGravity(mGravity);
+
+  mIndices.push_back(mIndices.back() + _skeleton->getNumDofs());
+  // Add all this skeletons DOFs to the RL "action space" mapping by default
+  for (int i = 0; i < _skeleton->getNumDofs(); i++)
+  {
+    mActionSpace.push_back(mDofs + i);
+  }
+  mDofs += _skeleton->getNumDofs();
+  mConstraintSolver->addSkeleton(_skeleton);
+
+  // Update recording
+  mRecording->updateNumGenCoords(mSkeletons);
+
+  return _skeleton->getName();
+}
+
+//==============================================================================
+void World::removeSkeleton(const dynamics::SkeletonPtr& _skeleton)
+{
+  assert(
+      _skeleton != nullptr
+      && "Attempted to remove nullptr Skeleton from world");
+
+  if (nullptr == _skeleton)
+  {
+    dtwarn << "[World::removeSkeleton] Attempting to remove a nullptr Skeleton "
+           << "from the world!\n";
+    return;
+  }
+
+  // Find index of _skeleton in mSkeleton.
+  std::size_t index = 0;
+  for (; index < mSkeletons.size(); ++index)
+  {
+    if (mSkeletons[index] == _skeleton)
+      break;
+  }
+
+  // If i is equal to the number of skeletons, then _skeleton is not in
+  // mSkeleton. We do nothing.
+  if (index == mSkeletons.size())
+  {
+    dtwarn << "[World::removeSkeleton] Skeleton [" << _skeleton->getName()
+           << "] is not in the world.\n";
+    return;
+  }
+
+  // Update mIndices.
+  for (std::size_t i = index + 1; i < mSkeletons.size() - 1; ++i)
+    mIndices[i] = mIndices[i + 1] - _skeleton->getNumDofs();
+  mIndices.pop_back();
+  mDofs -= _skeleton->getNumDofs();
+
+  // Remove _skeleton from constraint handler.
+  mConstraintSolver->removeSkeleton(_skeleton);
+
+  // Remove _skeleton from mSkeletons
+  mSkeletons.erase(
+      remove(mSkeletons.begin(), mSkeletons.end(), _skeleton),
+      mSkeletons.end());
+
+  // Disconnect the name change monitor
+  mNameConnectionsForSkeletons[index].disconnect();
+  mNameConnectionsForSkeletons.erase(
+      mNameConnectionsForSkeletons.begin() + index);
+
+  // Update recording
+  mRecording->updateNumGenCoords(mSkeletons);
+
+  // Remove from NameManager
+  mNameMgrForSkeletons.removeName(_skeleton->getName());
+
+  // Remove from the pointer map
+  mMapForSkeletons.erase(_skeleton);
+}
+
+//==============================================================================
+std::set<dynamics::SkeletonPtr> World::removeAllSkeletons()
+{
+  std::set<dynamics::SkeletonPtr> ptrs;
+  for (std::vector<dynamics::SkeletonPtr>::iterator it = mSkeletons.begin(),
+                                                    end = mSkeletons.end();
+       it != end;
+       ++it)
+    ptrs.insert(*it);
+
+  while (getNumSkeletons() > 0)
+    removeSkeleton(getSkeleton(0));
+
+  return ptrs;
+}
+
+//==============================================================================
+bool World::hasSkeleton(const dynamics::ConstSkeletonPtr& skeleton) const
+{
+  return std::find(mSkeletons.begin(), mSkeletons.end(), skeleton)
+         != mSkeletons.end();
+}
+
+//==============================================================================
+int World::getIndex(int _index) const
+{
+  return mIndices[_index];
+}
+
+//==============================================================================
+dynamics::SimpleFramePtr World::getSimpleFrame(std::size_t _index) const
+{
+  if (_index < mSimpleFrames.size())
+    return mSimpleFrames[_index];
+
+  return nullptr;
+}
+
+//==============================================================================
+dynamics::SimpleFramePtr World::getSimpleFrame(const std::string& _name) const
+{
+  return mNameMgrForSimpleFrames.getObject(_name);
+}
+
+//==============================================================================
+std::size_t World::getNumSimpleFrames() const
+{
+  return mSimpleFrames.size();
+}
+
+//==============================================================================
+std::string World::addSimpleFrame(const dynamics::SimpleFramePtr& _frame)
+{
+  assert(_frame != nullptr && "Attempted to add nullptr SimpleFrame to world");
+
+  if (nullptr == _frame)
+  {
+    dtwarn << "[World::addFrame] Attempting to add a nullptr SimpleFrame to "
+              "the world!\n";
+    return "";
+  }
+
+  if (find(mSimpleFrames.begin(), mSimpleFrames.end(), _frame)
+      != mSimpleFrames.end())
+  {
+    dtwarn << "[World::addFrame] SimpleFrame named [" << _frame->getName()
+           << "] is already in the world.\n";
+    return _frame->getName();
+  }
+
+  mSimpleFrames.push_back(_frame);
+  mSimpleFrameToShared[_frame.get()] = _frame;
+
+  mNameConnectionsForSimpleFrames.push_back(_frame->onNameChanged.connect(
+      [=](const dynamics::Entity* _entity,
+          const std::string&,
+          const std::string&) { this->handleSimpleFrameNameChange(_entity); }));
+
+  _frame->setName(
+      mNameMgrForSimpleFrames.issueNewNameAndAdd(_frame->getName(), _frame));
+
+  return _frame->getName();
+}
+
+//==============================================================================
+void World::removeSimpleFrame(const dynamics::SimpleFramePtr& _frame)
+{
+  assert(
+      _frame != nullptr
+      && "Attempted to remove nullptr SimpleFrame from world");
+
+  std::vector<dynamics::SimpleFramePtr>::iterator it
+      = find(mSimpleFrames.begin(), mSimpleFrames.end(), _frame);
+
+  if (it == mSimpleFrames.end())
+  {
+    dtwarn << "[World::removeFrame] Frame named [" << _frame->getName()
+           << "] is not in the world.\n";
+    return;
+  }
+
+  std::size_t index = it - mSimpleFrames.begin();
+
+  // Remove the frame
+  mSimpleFrames.erase(mSimpleFrames.begin() + index);
+
+  // Disconnect the name change monitor
+  mNameConnectionsForSimpleFrames[index].disconnect();
+  mNameConnectionsForSimpleFrames.erase(
+      mNameConnectionsForSimpleFrames.begin() + index);
+
+  // Remove from NameManager
+  mNameMgrForSimpleFrames.removeName(_frame->getName());
+
+  // Remove from the pointer map
+  mSimpleFrameToShared.erase(_frame.get());
+}
+
+//==============================================================================
+std::set<dynamics::SimpleFramePtr> World::removeAllSimpleFrames()
+{
+  std::set<dynamics::SimpleFramePtr> ptrs;
+  for (std::vector<dynamics::SimpleFramePtr>::iterator it
+       = mSimpleFrames.begin(),
+       end = mSimpleFrames.end();
+       it != end;
+       ++it)
+    ptrs.insert(*it);
+
+  while (getNumSimpleFrames() > 0)
+    removeSimpleFrame(getSimpleFrame(0));
+
+  return ptrs;
+}
+
+//==============================================================================
+std::size_t World::getNumDofs() const
+{
+  return mDofs;
+}
+
+//==============================================================================
+std::vector<dynamics::DegreeOfFreedom*> World::getDofs()
+{
+  std::vector<dynamics::DegreeOfFreedom*> vec;
+  vec.reserve(mDofs);
+  for (dynamics::SkeletonPtr skel : mSkeletons)
+  {
+    for (int i = 0; i < skel->getNumDofs(); i++)
+    {
+      vec.push_back(skel->getDof(i));
+    }
+  }
+  assert(vec.size() == mDofs);
+  return vec;
+}
+
+//==============================================================================
+/// Returns the size of the getMasses() vector
+std::size_t World::getMassDims()
+{
+  return mWrtMass->dim(this);
+}
+
+//==============================================================================
+/// This will prevent mass from being tuned
+void World::clearTunableMassThisInstance()
+{
+  mWrtMass = std::make_shared<neural::WithRespectToMass>();
+}
+
+//==============================================================================
+/// This registers that we'd like to keep track of this BodyNode's mass in a
+/// specified way in differentiation
+void World::tuneMass(
+    dynamics::BodyNode* node,
+    neural::WrtMassBodyNodeEntryType type,
+    Eigen::VectorXs upperBound,
+    Eigen::VectorXs lowerBound)
+{
+  mWrtMass->registerNode(node, type, upperBound, lowerBound);
+}
+
+//==============================================================================
+std::size_t World::getNumBodyNodes()
+{
+  std::size_t count = 0;
+  for (dynamics::SkeletonPtr skel : mSkeletons)
+  {
+    count += skel->getNumBodyNodes();
+  }
+  return count;
+}
+
+//==============================================================================
+Eigen::VectorXs World::getMasses()
+{
+  return mWrtMass->get(this);
+}
+
+size_t World::getLinkMassesDims()
+{
+  size_t mass_dim = 0;
+  for (int i = 0; i < mSkeletons.size(); i++)
+  {
+    mass_dim += mSkeletons[i]->getLinkMassesDims();
+  }
+  return mass_dim;
+}
+
+Eigen::VectorXs World::getLinkMasses()
+{
+  Eigen::VectorXs masses = Eigen::VectorXs::Zero(getLinkMassesDims());
+  size_t cur = 0;
+  for (size_t i = 0; i < mSkeletons.size(); i++)
+  {
+    size_t mdim = mSkeletons[i]->getLinkMassesDims();
+    masses.segment(cur, mdim) = mSkeletons[i]->getLinkMasses();
+    cur += mdim;
+  }
+  return masses;
+}
+
+Eigen::VectorXs World::getLinkMUs()
+{
+  Eigen::VectorXs mus = Eigen::VectorXs::Zero(getLinkMassesDims());
+  size_t cur = 0;
+  for (size_t i = 0; i < mSkeletons.size(); i++)
+  {
+    size_t mdim = mSkeletons[i]->getLinkMassesDims();
+    mus.segment(cur, mdim) = mSkeletons[i]->getLinkMUs();
+    cur += mdim;
+  }
+  return mus;
+}
+
+Eigen::VectorXs World::getLinkCOMs()
+{
+  Eigen::VectorXs coms = Eigen::VectorXs::Zero(3 * getLinkMassesDims());
+  size_t cursor = 0;
+  for (size_t i = 0; i < mSkeletons.size(); i++)
+  {
+    Eigen::VectorXs skel_coms = mSkeletons[i]->getLinkCOMs();
+    coms.segment(cursor, skel_coms.size());
+    cursor += skel_coms.size();
+  }
+  return coms;
+}
+
+Eigen::VectorXs World::getLinkMOIs()
+{
+  Eigen::VectorXs mois = Eigen::VectorXs::Zero(6 * getLinkMassesDims());
+  size_t cursor = 0;
+  for (size_t i = 0; i < mSkeletons.size(); i++)
+  {
+    Eigen::VectorXs skel_mois = mSkeletons[i]->getLinkMOIs();
+    mois.segment(cursor, skel_mois.size());
+    cursor += skel_mois.size();
+  }
+  return mois;
+}
+
+s_t World::getLinkMassIndex(size_t index)
+{
+  Eigen::VectorXs masses = getLinkMasses();
+  return masses(index);
+}
+
+s_t World::getLinkMUIndex(size_t index)
+{
+  Eigen::VectorXs mus = getLinkMUs();
+  return mus(index);
+}
+
+Eigen::VectorXs World::getLinkBetas()
+{
+  Eigen::VectorXs betas = Eigen::VectorXs::Zero(3 * getLinkMassesDims());
+  size_t cursor = 0;
+  for (size_t i = 0; i < mSkeletons.size(); i++)
+  {
+    size_t dim = 3 * mSkeletons[i]->getLinkMassesDims();
+    betas.segment(cursor, dim) = mSkeletons[i]->getLinkBetas();
+    cursor += dim;
+  }
+  return betas;
+}
+
+Eigen::Vector3s World::getLinkBetaIndex(size_t index)
+{
+  Eigen::VectorXs betas = getLinkBetas();
+  return betas.segment(index * 3, 3);
+}
+
+Eigen::Vector3s World::getLinkCOMIndex(size_t index)
+{
+  size_t probe = 0;
+  size_t skeleton_id = 0;
+  for (size_t i = 0; i < mSkeletons.size(); i++)
+  {
+    probe += mSkeletons[i]->getNumBodyNodes();
+    if (index < probe)
+    {
+      skeleton_id = i;
+      probe -= mSkeletons[i]->getNumBodyNodes();
+      break;
+    }
+  }
+  return mSkeletons[skeleton_id]->getLinkCOMIndex(index - probe);
+}
+
+Eigen::Vector6s World::getLinkMOIIndex(size_t index)
+{
+  size_t probe = 0;
+  size_t skeleton_id = 0;
+  for (size_t i = 0; i < mSkeletons.size(); i++)
+  {
+    probe += mSkeletons[i]->getNumBodyNodes();
+    if (index < probe)
+    {
+      skeleton_id = i;
+      probe -= mSkeletons[i]->getNumBodyNodes();
+      break;
+    }
+  }
+  return mSkeletons[skeleton_id]->getLinkMOIIndex(index - probe);
+}
+
+//==============================================================================
+Eigen::VectorXs World::getPositions()
+{
+  Eigen::VectorXs positions = Eigen::VectorXs(mDofs);
+  std::size_t cursor = 0;
+  for (std::size_t i = 0; i < mSkeletons.size(); i++)
+  {
+    std::size_t dofs = mSkeletons[i]->getNumDofs();
+    positions.segment(cursor, dofs) = mSkeletons[i]->getPositions();
+    cursor += dofs;
+  }
+  return positions;
+}
+
+//==============================================================================
+Eigen::VectorXs World::getVelocities()
+{
+  Eigen::VectorXs velocities = Eigen::VectorXs(mDofs);
+  std::size_t cursor = 0;
+  for (std::size_t i = 0; i < mSkeletons.size(); i++)
+  {
+    std::size_t dofs = mSkeletons[i]->getNumDofs();
+    velocities.segment(cursor, dofs) = mSkeletons[i]->getVelocities();
+    cursor += dofs;
+  }
+  return velocities;
+}
+
+//==============================================================================
+Eigen::VectorXs World::getAccelerations()
+{
+  Eigen::VectorXs velocities = Eigen::VectorXs(mDofs);
+  std::size_t cursor = 0;
+  for (std::size_t i = 0; i < mSkeletons.size(); i++)
+  {
+    std::size_t dofs = mSkeletons[i]->getNumDofs();
+    velocities.segment(cursor, dofs) = mSkeletons[i]->getAccelerations();
+    cursor += dofs;
+  }
+  return velocities;
+}
+
+//==============================================================================
+Eigen::VectorXs World::getControlForces()
+{
+  Eigen::VectorXs forces = Eigen::VectorXs(mDofs);
+  std::size_t cursor = 0;
+  for (std::size_t i = 0; i < mSkeletons.size(); i++)
+  {
+    std::size_t dofs = mSkeletons[i]->getNumDofs();
+    forces.segment(cursor, dofs) = mSkeletons[i]->getControlForces();
+    cursor += dofs;
+  }
+  return forces;
+}
+
+//==============================================================================
+Eigen::VectorXs World::getControlForceUpperLimits()
+{
+  Eigen::VectorXs limits = Eigen::VectorXs(mDofs);
+  std::size_t cursor = 0;
+  for (std::size_t i = 0; i < mSkeletons.size(); i++)
+  {
+    std::size_t dofs = mSkeletons[i]->getNumDofs();
+    limits.segment(cursor, dofs) = mSkeletons[i]->getControlForceUpperLimits();
+    cursor += dofs;
+  }
+  return limits;
+}
+
+//==============================================================================
+Eigen::VectorXs World::getControlForceLowerLimits()
+{
+  Eigen::VectorXs limits = Eigen::VectorXs(mDofs);
+  std::size_t cursor = 0;
+  for (std::size_t i = 0; i < mSkeletons.size(); i++)
+  {
+    std::size_t dofs = mSkeletons[i]->getNumDofs();
+    limits.segment(cursor, dofs) = mSkeletons[i]->getControlForceLowerLimits();
+    cursor += dofs;
+  }
+  return limits;
+}
+
+//==============================================================================
+Eigen::VectorXs World::getPositionUpperLimits()
+{
+  Eigen::VectorXs limits = Eigen::VectorXs(mDofs);
+  std::size_t cursor = 0;
+  for (std::size_t i = 0; i < mSkeletons.size(); i++)
+  {
+    std::size_t dofs = mSkeletons[i]->getNumDofs();
+    limits.segment(cursor, dofs) = mSkeletons[i]->getPositionUpperLimits();
+    cursor += dofs;
+  }
+  return limits;
+}
+
+//==============================================================================
+Eigen::VectorXs World::getPositionLowerLimits()
+{
+  Eigen::VectorXs limits = Eigen::VectorXs(mDofs);
+  std::size_t cursor = 0;
+  for (std::size_t i = 0; i < mSkeletons.size(); i++)
+  {
+    std::size_t dofs = mSkeletons[i]->getNumDofs();
+    limits.segment(cursor, dofs) = mSkeletons[i]->getPositionLowerLimits();
+    cursor += dofs;
+  }
+  return limits;
+}
+
+//==============================================================================
+Eigen::VectorXs World::getVelocityUpperLimits()
+{
+  Eigen::VectorXs limits = Eigen::VectorXs(mDofs);
+  std::size_t cursor = 0;
+  for (std::size_t i = 0; i < mSkeletons.size(); i++)
+  {
+    std::size_t dofs = mSkeletons[i]->getNumDofs();
+    limits.segment(cursor, dofs) = mSkeletons[i]->getVelocityUpperLimits();
+    cursor += dofs;
+  }
+  return limits;
+}
+
+//==============================================================================
+Eigen::VectorXs World::getVelocityLowerLimits()
+{
+  Eigen::VectorXs limits = Eigen::VectorXs(mDofs);
+  std::size_t cursor = 0;
+  for (std::size_t i = 0; i < mSkeletons.size(); i++)
+  {
+    std::size_t dofs = mSkeletons[i]->getNumDofs();
+    limits.segment(cursor, dofs) = mSkeletons[i]->getVelocityLowerLimits();
+    cursor += dofs;
+  }
+  return limits;
+}
+
+//==============================================================================
+// This gives the vector of mass upper limits for all the registered bodies in
+// this world
+Eigen::VectorXs World::getMassUpperLimits()
+{
+  return mWrtMass->upperBound(this);
+}
+
+//==============================================================================
+// This gives the vector of mass lower limits for all the registered bodies in
+// this world
+Eigen::VectorXs World::getMassLowerLimits()
+{
+  return mWrtMass->lowerBound(this);
+}
+
+//==============================================================================
+void World::setPositions(Eigen::VectorXs position)
+{
+  std::size_t cursor = 0;
+  for (std::size_t i = 0; i < mSkeletons.size(); i++)
+  {
+    std::size_t dofs = mSkeletons[i]->getNumDofs();
+    mSkeletons[i]->setPositions(position.segment(cursor, dofs));
+    cursor += dofs;
+  }
+}
+
+//==============================================================================
+void World::setVelocities(Eigen::VectorXs velocity)
+{
+  std::size_t cursor = 0;
+  for (std::size_t i = 0; i < mSkeletons.size(); i++)
+  {
+    std::size_t dofs = mSkeletons[i]->getNumDofs();
+    mSkeletons[i]->setVelocities(velocity.segment(cursor, dofs));
+    cursor += dofs;
+  }
+}
+
+//==============================================================================
+void World::setAccelerations(Eigen::VectorXs accelerations)
+{
+  std::size_t cursor = 0;
+  for (std::size_t i = 0; i < mSkeletons.size(); i++)
+  {
+    std::size_t dofs = mSkeletons[i]->getNumDofs();
+    mSkeletons[i]->setAccelerations(accelerations.segment(cursor, dofs));
+    cursor += dofs;
+  }
+}
+
+//==============================================================================
+void World::setControlForces(Eigen::VectorXs forces)
+{
+  std::size_t cursor = 0;
+  for (std::size_t i = 0; i < mSkeletons.size(); i++)
+  {
+    std::size_t dofs = mSkeletons[i]->getNumDofs();
+    mSkeletons[i]->setControlForces(forces.segment(cursor, dofs));
+    cursor += dofs;
+  }
+}
+
+//==============================================================================
+void World::setControlForceUpperLimits(Eigen::VectorXs limits)
+{
+  std::size_t cursor = 0;
+  for (std::size_t i = 0; i < mSkeletons.size(); i++)
+  {
+    std::size_t dofs = mSkeletons[i]->getNumDofs();
+    mSkeletons[i]->setControlForceUpperLimits(limits.segment(cursor, dofs));
+    cursor += dofs;
+  }
+}
+
+//==============================================================================
+void World::setControlForceLowerLimits(Eigen::VectorXs limits)
+{
+  std::size_t cursor = 0;
+  for (std::size_t i = 0; i < mSkeletons.size(); i++)
+  {
+    std::size_t dofs = mSkeletons[i]->getNumDofs();
+    mSkeletons[i]->setControlForceLowerLimits(limits.segment(cursor, dofs));
+    cursor += dofs;
+  }
+}
+
+//==============================================================================
+void World::setPositionUpperLimits(Eigen::VectorXs limits)
+{
+  std::size_t cursor = 0;
+  for (std::size_t i = 0; i < mSkeletons.size(); i++)
+  {
+    std::size_t dofs = mSkeletons[i]->getNumDofs();
+    mSkeletons[i]->setPositionUpperLimits(limits.segment(cursor, dofs));
+    cursor += dofs;
+  }
+}
+
+//==============================================================================
+void World::setPositionLowerLimits(Eigen::VectorXs limits)
+{
+  std::size_t cursor = 0;
+  for (std::size_t i = 0; i < mSkeletons.size(); i++)
+  {
+    std::size_t dofs = mSkeletons[i]->getNumDofs();
+    mSkeletons[i]->setPositionLowerLimits(limits.segment(cursor, dofs));
+    cursor += dofs;
+  }
+}
+
+//==============================================================================
+void World::setVelocityUpperLimits(Eigen::VectorXs limits)
+{
+  std::size_t cursor = 0;
+  for (std::size_t i = 0; i < mSkeletons.size(); i++)
+  {
+    std::size_t dofs = mSkeletons[i]->getNumDofs();
+    mSkeletons[i]->setVelocityUpperLimits(limits.segment(cursor, dofs));
+    cursor += dofs;
+  }
+}
+
+//==============================================================================
+void World::setVelocityLowerLimits(Eigen::VectorXs limits)
+{
+  std::size_t cursor = 0;
+  for (std::size_t i = 0; i < mSkeletons.size(); i++)
+  {
+    std::size_t dofs = mSkeletons[i]->getNumDofs();
+    mSkeletons[i]->setVelocityLowerLimits(limits.segment(cursor, dofs));
+    cursor += dofs;
+  }
+}
+
+//==============================================================================
+// This sets all the masses for all the registered bodies in the world
+void World::setMasses(Eigen::VectorXs masses)
+{
+  mWrtMass->set(this, masses);
+}
+
+void World::setLinkMasses(Eigen::VectorXs masses)
+{
+  assert(masses.size() == getLinkMassesDims());
+  size_t cur = 0;
+  for (size_t i = 0; i < mSkeletons.size(); i++)
+  {
+    size_t mdim = mSkeletons[i]->getLinkMassesDims();
+    mSkeletons[i]->setLinkMasses(masses.segment(cur, mdim));
+    cur += mdim;
+  }
+}
+
+void World::setLinkMassIndex(s_t mass, size_t index)
+{
+  Eigen::VectorXs masses = getLinkMasses();
+  masses(index) = mass;
+  setLinkMasses(masses);
+}
+
+void World::setLinkMUs(Eigen::VectorXs mus)
+{
+  assert(mus.size() == getLinkMassesDims());
+  size_t cur = 0;
+  for (size_t i = 0; i < mSkeletons.size(); i++)
+  {
+    size_t mdim = mSkeletons[i]->getLinkMassesDims();
+    mSkeletons[i]->setLinkMUs(mus.segment(cur, mdim));
+    cur += mdim;
+  }
+}
+
+void World::setLinkMUIndex(s_t mu, size_t index)
+{
+  Eigen::VectorXs mus = getLinkMUs();
+  mus(index) = mu;
+  setLinkMUs(mus);
+}
+
+void World::setLinkBetas(Eigen::VectorXs betas)
+{
+  assert(betas.size() == getLinkMassesDims() * 3);
+  size_t cursor = 0;
+  for (size_t i = 0; i < mSkeletons.size(); i++)
+  {
+    size_t dim = mSkeletons[i]->getLinkMassesDims() * 3;
+    mSkeletons[i]->setLinkBetas(betas.segment(cursor, dim));
+    cursor += dim;
+  }
+}
+
+void World::setLinkBetaIndex(Eigen::Vector3s beta, size_t index)
+{
+  Eigen::VectorXs betas = getLinkBetas();
+  betas.segment(index * 3, 3) = beta;
+  setLinkBetas(betas);
+}
+
+void World::setLinkCOMIndex(Eigen::Vector3s com, size_t index)
+{
+  size_t probe = 0;
+  size_t skeleton_id = 0;
+  for (size_t i = 0; i < mSkeletons.size(); i++)
+  {
+    probe += mSkeletons[i]->getNumBodyNodes();
+    if (index < probe)
+    {
+      skeleton_id = i;
+      probe -= mSkeletons[i]->getNumBodyNodes();
+      break;
+    }
+  }
+  mSkeletons[skeleton_id]->setLinkCOMIndex(com, index - probe);
+}
+
+void World::setLinkCOMs(Eigen::VectorXs coms)
+{
+  assert(coms.size() == getLinkMassesDims() * 3);
+  size_t cursor = 0;
+  for (size_t i = 0; i < mSkeletons.size(); i++)
+  {
+    size_t dim = mSkeletons[i]->getLinkMassesDims() * 3;
+    mSkeletons[i]->setLinkCOMs(coms.segment(cursor, dim));
+    cursor += dim;
+  }
+}
+
+void World::setLinkMOIIndex(Eigen::Vector6s moi, size_t index)
+{
+  size_t probe = 0;
+  size_t skeleton_id = 0;
+  for (size_t i = 0; i < mSkeletons.size(); i++)
+  {
+    probe += mSkeletons[i]->getNumBodyNodes();
+    if (index < probe)
+    {
+      skeleton_id = i;
+      probe -= mSkeletons[i]->getNumBodyNodes();
+      break;
+    }
+  }
+  mSkeletons[skeleton_id]->setLinkMOIIndex(moi, index - probe);
+}
+
+void World::setLinkMOIs(Eigen::VectorXs mois)
+{
+  size_t cursor = 0;
+  for (size_t i = 0; i < mSkeletons.size(); i++)
+  {
+    size_t dim = 6 * mSkeletons[i]->getLinkMassesDims();
+    mSkeletons[i]->setLinkMOIs(mois.segment(cursor, dim));
+    cursor += dim;
+  }
+}
+
+//==============================================================================
+/// This gives the C(pos, vel) vector for all the skeletons in the world,
+/// without accounting for the external forces
+Eigen::VectorXs World::getCoriolisAndGravityForces()
+{
+  Eigen::VectorXs result = Eigen::VectorXs::Zero(getNumDofs());
+  std::size_t cursor = 0;
+  for (std::size_t i = 0; i < getNumSkeletons(); i++)
+  {
+    std::shared_ptr<dynamics::Skeleton> skel = getSkeleton(i);
+    std::size_t dofs = skel->getNumDofs();
+    result.segment(cursor, dofs) = skel->getCoriolisAndGravityForces();
+    cursor += dofs;
+  }
+  return result;
+}
+
+//==============================================================================
+Eigen::VectorXs World::getCoriolisAndGravityAndExternalForces()
+{
+  Eigen::VectorXs result = Eigen::VectorXs::Zero(getNumDofs());
+  std::size_t cursor = 0;
+  for (std::size_t i = 0; i < getNumSkeletons(); i++)
+  {
+    std::shared_ptr<dynamics::Skeleton> skel = getSkeleton(i);
+    std::size_t dofs = skel->getNumDofs();
+    result.segment(cursor, dofs)
+        = skel->getCoriolisAndGravityForces() - skel->getExternalForces();
+    cursor += dofs;
+  }
+  return result;
+}
+
+//==============================================================================
+Eigen::MatrixXs World::getMassMatrix()
+{
+  Eigen::MatrixXs massMatrix = Eigen::MatrixXs::Zero(mDofs, mDofs);
+  std::size_t cursor = 0;
+  for (std::size_t i = 0; i < mSkeletons.size(); i++)
+  {
+    std::size_t dofs = mSkeletons[i]->getNumDofs();
+    massMatrix.block(cursor, cursor, dofs, dofs)
+        = mSkeletons[i]->getMassMatrix();
+    cursor += dofs;
+  }
+  return massMatrix;
+}
+
+//==============================================================================
+Eigen::MatrixXs World::getInvMassMatrix()
+{
+  Eigen::MatrixXs invMassMatrix = Eigen::MatrixXs::Zero(mDofs, mDofs);
+  std::size_t cursor = 0;
+  for (std::size_t i = 0; i < mSkeletons.size(); i++)
+  {
+    std::size_t dofs = mSkeletons[i]->getNumDofs();
+    invMassMatrix.block(cursor, cursor, dofs, dofs)
+        = mSkeletons[i]->getInvMassMatrix();
+    cursor += dofs;
+  }
+  return invMassMatrix;
+}
+
+//==============================================================================
+// This sets all the positions of the joints to within their limit range, if
+// they're currently outside it.
+void World::clampPositionsToLimits()
+{
+  for (std::size_t i = 0; i < mSkeletons.size(); i++)
+  {
+    mSkeletons[i]->clampPositionsToLimits();
+  }
+}
+
+//==============================================================================
+// The state is [pos, vel] concatenated, so this return 2*getNumDofs()
+int World::getStateSize()
+{
+  return 2 * getNumDofs();
+}
+
+//==============================================================================
+// This takes a single state vector and calls setPositions() and setVelocities()
+// on the head and tail, respectively
+void World::setState(Eigen::VectorXs state)
+{
+  int dofs = getNumDofs();
+  if (state.size() != 2 * dofs)
+  {
+    std::cerr << "World::setState() called with a vector of incorrect size ("
+              << state.size() << ") instead of getStateSize() ("
+              << getStateSize() << "). Ignoring call." << std::endl;
+    return;
+  }
+  setPositions(state.head(dofs));
+  setVelocities(state.tail(dofs));
+}
+
+//==============================================================================
+// This return the concatenation of [pos, vel]
+Eigen::VectorXs World::getState()
+{
+  int dofs = getNumDofs();
+  Eigen::VectorXs state = Eigen::VectorXs::Zero(dofs * 2);
+  state.head(dofs) = getPositions();
+  state.tail(dofs) = getVelocities();
+  return state;
+}
+
+//==============================================================================
+// The action dim is given by the size of the action mapping. This defaults to a
+// 1-1 map onto control forces, but can be configured to be just a subset of the
+// control forces, if there are several DOFs that are uncontrolled.
+int World::getActionSize()
+{
+  return mActionSpace.size();
+}
+
+//==============================================================================
+// This sets the control forces, using the action mapping to decide how to map
+// the passed in vector to control forces. Unmapped control forces are set to 0.
+void World::setAction(Eigen::VectorXs action)
+{
+  if (action.size() != mActionSpace.size())
+  {
+    std::cerr << "World::setAction() got an action vector of incorrect size. "
+                 "Expected "
+              << mActionSpace.size() << " but got " << action.size()
+              << ". Ignoring call." << std::endl;
+    return;
+  }
+  Eigen::VectorXs forces = Eigen::VectorXs::Zero(getNumDofs());
+  for (int i = 0; i < mActionSpace.size(); i++)
+  {
+    int mapping = mActionSpace[i];
+    if (mapping < 0 || mapping >= forces.size())
+    {
+      std::cerr << "World::setAction() discovered out-of-bounds action "
+                   "mapping. Index "
+                << i << " -> " << mapping << ", out of bounds of [0,"
+                << forces.size() << "). Ignoring call." << std::endl;
+      return;
+    }
+    forces(mapping) = action(i);
+  }
+  setControlForces(forces);
+}
+
+//==============================================================================
+// This reads the control forces and runs them through the action mapping to
+// construct a vector for the currently set action.
+Eigen::VectorXs World::getAction()
+{
+  Eigen::VectorXs action = Eigen::VectorXs::Zero(mActionSpace.size());
+  Eigen::VectorXs forces = getControlForces();
+  for (int i = 0; i < mActionSpace.size(); i++)
+  {
+    int mapping = mActionSpace[i];
+    if (mapping < 0 || mapping >= forces.size())
+    {
+      std::cerr << "World::getAction() discovered out-of-bounds action "
+                   "mapping. Index "
+                << i << " -> " << mapping << ", out of bounds of [0,"
+                << forces.size() << "). Returning 0s from call." << std::endl;
+      return action;
+    }
+    action(i) = forces(mapping);
+  }
+  return action;
+}
+
+//==============================================================================
+// This sets the mapping that will be used for the action. Each index of
+// `mapping` is an integer corresponding to an index in the control forces
+// vector
+void World::setActionSpace(std::vector<int> mapping)
+{
+  int dofs = getNumDofs();
+  for (int i = 0; i < mapping.size(); i++)
+  {
+    int m = mapping[i];
+    if (m < 0 || m >= dofs)
+    {
+      std::cerr << "World::setActionMapping() discovered out-of-bounds action "
+                   "mapping. Index "
+                << i << " -> " << m << ", out of bounds of [0," << dofs
+                << "). Ignoring call." << std::endl;
+      return;
+    }
+    for (int j = 0; j < mapping.size(); j++)
+    {
+      if (j == i)
+        continue;
+      if (mapping[i] == mapping[j])
+      {
+        std::cerr << "World::setActionMapping() discovered duplicate action "
+                     "mapping. Index "
+                  << i << " -> " << mapping[i] << ", but we also get index "
+                  << j << " -> " << mapping[j] << ". Ignoring call."
+                  << std::endl;
+        return;
+      }
+    }
+  }
+  mActionSpace = mapping;
+}
+
+//==============================================================================
+// This returns the action mapping set by `setActionMapping()`. Each index of
+// the returned mapping is an integer corresponding to an index in the control
+// forces vector.
+std::vector<int> World::getActionSpace()
+{
+  return mActionSpace;
+}
+
+//==============================================================================
+// This is a shorthand method to remove a DOF from the action vector. No-op if
+// the dof is already not in the action vector.
+void World::removeDofFromActionSpace(int index)
+{
+  mActionSpace.erase(
+      std::remove(mActionSpace.begin(), mActionSpace.end(), index),
+      mActionSpace.end());
+}
+
+//==============================================================================
+// This is a shorthand method to add a DOF from the action vector, at the end of
+// the mapping space. No-op if the dof is already in the action vector.
+void World::addDofToActionSpace(int index)
+{
+  int dofs = getNumDofs();
+  if (index < 0 || index >= dofs)
+  {
+    std::cerr << "World::addDofToActionSpace() attempting to add out-of-bounds "
+                 "action mapping. Attempting to add "
+              << index << ", out of bounds of [0," << dofs
+              << "). Ignoring call." << std::endl;
+    return;
+  }
+  if (std::find(mActionSpace.begin(), mActionSpace.end(), index)
+      == mActionSpace.end())
+  {
+    mActionSpace.push_back(index);
+  }
+}
+
+//==============================================================================
+/// This gets a backprop snapshot for the current state, (re)computing if
+/// necessary
+std::shared_ptr<neural::BackpropSnapshot> World::getCachedBackpropSnapshot()
+{
+  int dofs = getNumDofs();
+  if (mCachedSnapshotPtr == nullptr || mCachedSnapshotPos.size() != dofs
+      || mCachedSnapshotVel.size() != dofs
+      || mCachedSnapshotForce.size() != dofs
+      || mCachedSnapshotPos != getPositions()
+      || mCachedSnapshotVel != getVelocities()
+      || mCachedSnapshotForce != getControlForces())
+  {
+    mCachedSnapshotPos = getPositions();
+    mCachedSnapshotVel = getVelocities();
+    mCachedSnapshotForce = getControlForces();
+    mCachedSnapshotPtr = neural::forwardPass(shared_from_this(), true);
+  }
+  return mCachedSnapshotPtr;
+}
+
+//==============================================================================
+// This returns the Jacobian for state_t -> state_{t+1}.
+Eigen::MatrixXs World::getStateJacobian()
+{
+  std::shared_ptr<neural::BackpropSnapshot> snapshot
+      = getCachedBackpropSnapshot();
+  int dofs = getNumDofs();
+  Eigen::MatrixXs stateJac = Eigen::MatrixXs::Zero(2 * dofs, 2 * dofs);
+  WorldPtr sharedThis = shared_from_this();
+  stateJac.block(0, 0, dofs, dofs) = snapshot->getPosPosJacobian(sharedThis);
+  stateJac.block(dofs, 0, dofs, dofs) = snapshot->getPosVelJacobian(sharedThis);
+  stateJac.block(0, dofs, dofs, dofs) = snapshot->getVelPosJacobian(sharedThis);
+  stateJac.block(dofs, dofs, dofs, dofs)
+      = snapshot->getVelVelJacobian(sharedThis);
+  return stateJac;
+}
+
+//==============================================================================
+// This returns the Jacobian for action_t -> state_{t+1}.
+Eigen::MatrixXs World::getActionJacobian()
+{
+  std::shared_ptr<neural::BackpropSnapshot> snapshot
+      = getCachedBackpropSnapshot();
+  int dofs = getNumDofs();
+  WorldPtr sharedThis = shared_from_this();
+  const Eigen::MatrixXs& forceVelJac
+      = snapshot->getControlForceVelJacobian(sharedThis);
+
+  int actionDim = mActionSpace.size();
+  Eigen::MatrixXs actionJac = Eigen::MatrixXs::Zero(2 * dofs, actionDim);
+  for (int i = 0; i < actionDim; i++)
+  {
+    actionJac.block(dofs, i, dofs, 1) = forceVelJac.col(mActionSpace[i]);
+  }
+  return actionJac;
+}
+
+//==============================================================================
+Eigen::MatrixXs World::finiteDifferenceStateJacobian()
+{
+  WorldPtr sharedThis = shared_from_this();
+  neural::RestorableSnapshot snapshot(sharedThis);
+
+  int stateDim = getStateSize();
+  Eigen::VectorXs originalState = getState();
+  Eigen::MatrixXs stateJac = Eigen::MatrixXs::Zero(stateDim, stateDim);
+
+  s_t EPS = 1e-6;
+
+  for (int i = 0; i < stateDim; i++)
+  {
+    Eigen::VectorXs perturbedState = originalState;
+    perturbedState(i) += EPS;
+    setState(perturbedState);
+    step(false);
+    Eigen::VectorXs statePos = getState();
+    snapshot.restore();
+
+    perturbedState = originalState;
+    perturbedState(i) -= EPS;
+    setState(perturbedState);
+    step(false);
+    Eigen::VectorXs stateNeg = getState();
+    snapshot.restore();
+
+    stateJac.col(i) = (statePos - stateNeg) / (2 * EPS);
+  }
+
+  snapshot.restore();
+
+  return stateJac;
+}
+
+//==============================================================================
+Eigen::MatrixXs World::finiteDifferenceActionJacobian()
+{
+  WorldPtr sharedThis = shared_from_this();
+  neural::RestorableSnapshot snapshot(sharedThis);
+
+  int dofs = getNumDofs();
+  int actionDim = mActionSpace.size();
+  Eigen::VectorXs originalAction = getAction();
+  Eigen::MatrixXs actionJac = Eigen::MatrixXs::Zero(2 * dofs, actionDim);
+
+  s_t EPS = 1e-6;
+
+  for (int i = 0; i < actionDim; i++)
+  {
+    Eigen::VectorXs perturbedAction = originalAction;
+    perturbedAction(i) += EPS;
+    setAction(perturbedAction);
+    step(false);
+    Eigen::VectorXs statePos = getState();
+    snapshot.restore();
+
+    perturbedAction = originalAction;
+    perturbedAction(i) -= EPS;
+    setAction(perturbedAction);
+    step(false);
+    Eigen::VectorXs stateNeg = getState();
+    snapshot.restore();
+
+    actionJac.col(i) = (statePos - stateNeg) / (2 * EPS);
+  }
+
+  snapshot.restore();
+
+  return actionJac;
+}
+
+//==============================================================================
+bool World::checkCollision(bool checkAllCollisions)
+{
+  collision::CollisionOption option;
+
+  if (checkAllCollisions)
+    option.maxNumContacts = 1e+3;
+  else
+    option.maxNumContacts = 1u;
+
+  return checkCollision(option);
+}
+
+//==============================================================================
+bool World::checkCollision(
+    const collision::CollisionOption& option,
+    collision::CollisionResult* result)
+{
+  return mConstraintSolver->getCollisionGroup()->collide(option, result);
+}
+
+//==============================================================================
+const collision::CollisionResult& World::getLastCollisionResult() const
+{
+  return mConstraintSolver->getLastCollisionResult();
+}
+
+//==============================================================================
+void World::setConstraintSolver(constraint::UniqueConstraintSolverPtr solver)
+{
+  if (!solver)
+  {
+    dtwarn << "[World::setConstraintSolver] nullptr for constraint solver is "
+           << "not allowed. Doing nothing.";
+    return;
+  }
+
+  if (mConstraintSolver)
+    solver->setFromOtherConstraintSolver(*mConstraintSolver);
+
+  mConstraintSolver = std::move(solver);
+  mConstraintSolver->setTimeStep(mTimeStep);
+}
+
+//==============================================================================
+constraint::ConstraintSolver* World::getConstraintSolver()
+{
+  return mConstraintSolver.get();
+}
+
+//==============================================================================
+const constraint::ConstraintSolver* World::getConstraintSolver() const
+{
+  return mConstraintSolver.get();
+}
+
+//==============================================================================
+void World::bake()
+{
+  const auto collisionResult = getConstraintSolver()->getLastCollisionResult();
+  const auto nContacts = static_cast<int>(collisionResult.getNumContacts());
+  const auto nSkeletons = getNumSkeletons();
+
+  Eigen::VectorXs state(getIndex(nSkeletons) + 6 * nContacts);
+  for (auto i = 0u; i < getNumSkeletons(); ++i)
+  {
+    state.segment(getIndex(i), getSkeleton(i)->getNumDofs())
+        = getSkeleton(i)->getPositions();
+  }
+
+  for (auto i = 0; i < nContacts; ++i)
+  {
+    auto begin = getIndex(nSkeletons) + i * 6;
+    state.segment(begin, 3) = collisionResult.getContact(i).point;
+    state.segment(begin + 3, 3) = collisionResult.getContact(i).force;
+  }
+
+  mRecording->addState(state);
+}
+
+//==============================================================================
+Recording* World::getRecording()
+{
+  return mRecording;
+}
+
+//==============================================================================
+const Eigen::VectorXs& World::getLastPreConstraintVelocity() const
+{
+  return mLastPreConstraintVelocity;
+}
+
+/// This gets the Jacobian relating how changing our current position will
+/// change our next position after a step. Intuitively, you'd expect this to
+/// just be an identity matrix, and often it is, but if we have any FreeJoints
+/// or BallJoints things get more complicated, because they actually use a
+/// complicated function to integrate to the next position.
+Eigen::MatrixXs World::getPosPosJacobian() const
+{
+  Eigen::MatrixXs jac = Eigen::MatrixXs::Zero(mDofs, mDofs);
+  int cursor = 0;
+  for (auto& skel : mSkeletons)
+  {
+    int dofs = skel->getNumDofs();
+    jac.block(cursor, cursor, dofs, dofs) = skel->getPosPosJac(
+        skel->getPositions(), skel->getVelocities(), mTimeStep);
+    cursor += dofs;
+  }
+  return jac;
+}
+
+/// This gets the Jacobian relating how changing our current velocity will
+/// change our next position after a step. Intuitively, you'd expect this to
+/// just be an identity matrix * dt, and often it is, but if we have any
+/// FreeJoints or BallJoints things get more complicated, because they
+/// actually use a complicated function to integrate to the next position.
+Eigen::MatrixXs World::getVelPosJacobian() const
+{
+  Eigen::MatrixXs jac = Eigen::MatrixXs::Zero(mDofs, mDofs);
+  int cursor = 0;
+  for (auto& skel : mSkeletons)
+  {
+    int dofs = skel->getNumDofs();
+    jac.block(cursor, cursor, dofs, dofs) = skel->getVelPosJac(
+        skel->getPositions(), skel->getVelocities(), mTimeStep);
+    cursor += dofs;
+  }
+  return jac;
+}
+
+//==============================================================================
+void World::handleSkeletonNameChange(
+    const dynamics::ConstMetaSkeletonPtr& _skeleton)
+{
+  if (nullptr == _skeleton)
+  {
+    dterr << "[World::handleSkeletonNameChange] Received a name change "
+          << "callback for a nullptr Skeleton. This is most likely a bug. "
+          << "Please report this!\n";
+    assert(false);
+    return;
+  }
+
+  // Get the new name of the Skeleton
+  const std::string& newName = _skeleton->getName();
+
+  // Find the shared version of the Skeleton
+  std::map<dynamics::ConstMetaSkeletonPtr, dynamics::SkeletonPtr>::iterator it
+      = mMapForSkeletons.find(_skeleton);
+  if (it == mMapForSkeletons.end())
+  {
+    dterr << "[World::handleSkeletonNameChange] Could not find Skeleton named ["
+          << _skeleton->getName() << "] in the shared_ptr map of World ["
+          << getName() << "]. This is most likely a bug. Please report this!\n";
+    assert(false);
+    return;
+  }
+  dynamics::SkeletonPtr sharedSkel = it->second;
+
+  // Inform the NameManager of the change
+  std::string issuedName
+      = mNameMgrForSkeletons.changeObjectName(sharedSkel, newName);
+
+  // If the name issued by the NameManger does not match, reset the name of the
+  // Skeleton to match the newly issued name.
+  if ((!issuedName.empty()) && (newName != issuedName))
+  {
+    sharedSkel->setName(issuedName);
+  }
+  else if (issuedName.empty())
+  {
+    dterr << "[World::handleSkeletonNameChange] Skeleton named ["
+          << sharedSkel->getName() << "] (" << sharedSkel << ") does not exist "
+          << "in the NameManager of World [" << getName() << "]. This is most "
+          << "likely a bug. Please report this!\n";
+    assert(false);
+    return;
+  }
+}
+
+//==============================================================================
+void World::handleSimpleFrameNameChange(const dynamics::Entity* _entity)
+{
+  // Check that this is actually a SimpleFrame
+  const dynamics::SimpleFrame* frame
+      = dynamic_cast<const dynamics::SimpleFrame*>(_entity);
+
+  if (nullptr == frame)
+  {
+    dterr << "[World::handleFrameNameChange] Received a callback for a nullptr "
+          << "enity. This is most likely a bug. Please report this!\n";
+    assert(false);
+    return;
+  }
+
+  // Get the new name of the Frame
+  const std::string& newName = frame->getName();
+
+  // Find the shared version of the Frame
+  std::map<const dynamics::SimpleFrame*, dynamics::SimpleFramePtr>::iterator it
+      = mSimpleFrameToShared.find(frame);
+  if (it == mSimpleFrameToShared.end())
+  {
+    dterr << "[World::handleFrameNameChange] Could not find SimpleFrame named ["
+          << frame->getName() << "] in the shared_ptr map of World ["
+          << getName() << "]. This is most likely a bug. Please report this!\n";
+    assert(false);
+    return;
+  }
+  dynamics::SimpleFramePtr sharedFrame = it->second;
+
+  std::string issuedName
+      = mNameMgrForSimpleFrames.changeObjectName(sharedFrame, newName);
+
+  if ((!issuedName.empty()) && (newName != issuedName))
+  {
+    sharedFrame->setName(issuedName);
+  }
+  else if (issuedName.empty())
+  {
+    dterr << "[World::handleFrameNameChange] SimpleFrame named ["
+          << frame->getName() << "] (" << frame << ") does not exist in the "
+          << "NameManager of World [" << getName() << "]. This is most likely "
+          << "a bug. Please report this!\n";
+    assert(false);
+    return;
+  }
+}
+
+} // namespace simulation
+} // namespace dart